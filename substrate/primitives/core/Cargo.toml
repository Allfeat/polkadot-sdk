[package]
name = "sp-core"
version = "21.0.0"
authors.workspace = true
edition.workspace = true
license = "Apache-2.0"
homepage = "https://substrate.io"
repository.workspace = true
description = "Shareable Substrate types."
documentation = "https://docs.rs/sp-core"

[lints]
workspace = true

[package.metadata.docs.rs]
targets = ["x86_64-unknown-linux-gnu"]

[dependencies]
codec = { package = "parity-scale-codec", version = "3.6.1", default-features = false, features = ["derive", "max-encoded-len"] }
scale-info = { version = "2.5.0", default-features = false, features = ["derive"] }
log = { version = "0.4.17", default-features = false }
serde = { version = "1.0.193", optional = true, default-features = false, features = ["alloc", "derive"] }
bounded-collections = { version = "0.1.8", default-features = false }
primitive-types = { version = "0.12.0", default-features = false, features = ["codec", "scale-info"] }
impl-serde = { version = "0.4.0", default-features = false, optional = true }
hash-db = { version = "0.16.0", default-features = false }
hash256-std-hasher = { version = "0.15.2", default-features = false }
bs58 = { version = "0.5.0", default-features = false, optional = true }
rand = { version = "0.8.5", features = ["small_rng"], optional = true }
substrate-bip39 = "0.4.5"
bip39 = { git = "https://github.com/michalkucharczyk/rust-bip39", branch = "mku-unicode-normalization-in-no-std", version = "2.0.0", default-features = false, features = ["alloc"] }
zeroize = { version = "1.4.3", default-features = false }
secrecy = { version = "0.8.0", default-features = false, features = ["alloc"] }
parking_lot = { version = "0.12.1", optional = true }
ss58-registry = { version = "1.34.0", default-features = false }
sp-std = { path = "../std", default-features = false }
sp-debug-derive = { path = "../debug-derive", default-features = false }
sp-storage = { path = "../storage", default-features = false }
sp-externalities = { path = "../externalities", optional = true }
futures = { version = "0.3.21", optional = true }
dyn-clonable = { version = "0.9.0", optional = true }
thiserror = { version = "1.0.48", optional = true }
tracing = { version = "0.1.29", optional = true }
bitflags = "1.3"
paste = "1.0.7"
itertools = { version = "0.10.3", optional = true }

# full crypto
array-bytes = { version = "6.1" }
ed25519-zebra = { version = "3.1.0", default-features = false }
blake2 = { version = "0.10.4", default-features = false, optional = true }
libsecp256k1 = { version = "0.7", default-features = false, features = ["static-context"], optional = true }
<<<<<<< HEAD
schnorrkel = { version = "0.9.1", features = ["preaudit_deprecated", "u64_backend"], default-features = false }
merlin = { version = "2.0", default-features = false }
secp256k1 = { version = "0.28.0", default-features = false, features = ["alloc", "recovery"] }
sp-core-hashing = { path = "hashing", default-features = false }
=======
schnorrkel = { version = "0.11.4", features = ["preaudit_deprecated"], default-features = false }
merlin = { version = "3.0", default-features = false }
secp256k1 = { version = "0.28.0", default-features = false, features = ["alloc", "recovery"], optional = true }
sp-core-hashing = { path = "hashing", default-features = false, optional = true }
>>>>>>> d32f66fb
sp-runtime-interface = { path = "../runtime-interface", default-features = false }

# bls crypto
w3f-bls = { version = "0.1.3", default-features = false, optional = true }
# bandersnatch crypto
bandersnatch_vrfs = { git = "https://github.com/w3f/ring-vrf", rev = "e9782f9", default-features = false, features = ["substrate-curves"], optional = true }

[dev-dependencies]
criterion = "0.4.0"
serde_json = "1.0.108"
lazy_static = "1.4.0"
regex = "1.6.0"
sp-core-hashing-proc-macro = { path = "hashing/proc-macro" }

[[bench]]
name = "bench"
harness = false

[lib]
bench = false

[features]
default = ["std"]
std = [
	"bandersnatch_vrfs?/std",
	"bip39/rand",
	"bip39/std",
	"blake2/std",
	"bounded-collections/std",
	"bs58/std",
	"codec/std",
	"dyn-clonable",
	"ed25519-zebra/std",
	"full_crypto",
	"futures",
	"futures/thread-pool",
	"hash-db/std",
	"hash256-std-hasher/std",
	"impl-serde/std",
	"itertools",
	"libsecp256k1/std",
	"log/std",
	"merlin/std",
	"parking_lot",
	"primitive-types/byteorder",
	"primitive-types/rustc-hex",
	"primitive-types/serde",
	"primitive-types/std",
	"rand",
	"scale-info/std",
	"schnorrkel/std",
	"secp256k1/global-context",
	"secp256k1/std",
	"serde/std",
	"sp-core-hashing/std",
	"sp-debug-derive/std",
	"sp-externalities/std",
	"sp-runtime-interface/std",
	"sp-std/std",
	"sp-storage/std",
	"ss58-registry/std",
	"thiserror",
	"tracing",
	"w3f-bls?/std",
	"zeroize/alloc",
	"zeroize/std",
]

# Serde support without relying on std features.
serde = [
	"blake2",
	"bounded-collections/serde",
	"bs58/alloc",
	"dep:serde",
	"impl-serde",
	"primitive-types/serde_no_std",
	"scale-info/serde",
	"sp-storage/serde",
]

# This feature enables all crypto primitives for `no_std` builds like microcontrollers
# or Intel SGX.
# For the regular wasm runtime builds this should not be used.
full_crypto = [
	"blake2",
	"libsecp256k1",
	"sp-runtime-interface/disable_target_static_assertions",
]

# This feature adds BLS crypto primitives.
# It should not be used in production since the implementation and interface may still
# be subject to significant changes.
bls-experimental = ["w3f-bls"]

# This feature adds Bandersnatch crypto primitives.
# It should not be used in production since the implementation and interface may still
# be subject to significant changes.
bandersnatch-experimental = ["bandersnatch_vrfs"]<|MERGE_RESOLUTION|>--- conflicted
+++ resolved
@@ -50,17 +50,10 @@
 ed25519-zebra = { version = "3.1.0", default-features = false }
 blake2 = { version = "0.10.4", default-features = false, optional = true }
 libsecp256k1 = { version = "0.7", default-features = false, features = ["static-context"], optional = true }
-<<<<<<< HEAD
-schnorrkel = { version = "0.9.1", features = ["preaudit_deprecated", "u64_backend"], default-features = false }
-merlin = { version = "2.0", default-features = false }
+schnorrkel = { version = "0.11.4", features = ["preaudit_deprecated"], default-features = false }
+merlin = { version = "3.0", default-features = false }
 secp256k1 = { version = "0.28.0", default-features = false, features = ["alloc", "recovery"] }
 sp-core-hashing = { path = "hashing", default-features = false }
-=======
-schnorrkel = { version = "0.11.4", features = ["preaudit_deprecated"], default-features = false }
-merlin = { version = "3.0", default-features = false }
-secp256k1 = { version = "0.28.0", default-features = false, features = ["alloc", "recovery"], optional = true }
-sp-core-hashing = { path = "hashing", default-features = false, optional = true }
->>>>>>> d32f66fb
 sp-runtime-interface = { path = "../runtime-interface", default-features = false }
 
 # bls crypto
