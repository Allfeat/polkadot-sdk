[package]
name = "sp-core"
version = "21.0.0"
authors.workspace = true
edition.workspace = true
license = "Apache-2.0"
homepage = "https://substrate.io"
repository.workspace = true
description = "Shareable Substrate types."
documentation = "https://docs.rs/sp-core"

[package.metadata.docs.rs]
targets = ["x86_64-unknown-linux-gnu"]

[dependencies]
codec = { package = "parity-scale-codec", version = "3.6.1", default-features = false, features = ["derive", "max-encoded-len"] }
scale-info = { version = "2.5.0", default-features = false, features = ["derive"] }
log = { version = "0.4.17", default-features = false }
serde = { version = "1.0.193", optional = true, default-features = false, features = ["alloc", "derive"] }
bounded-collections = { version = "0.1.8", default-features = false }
primitive-types = { version = "0.12.0", default-features = false, features = ["codec", "scale-info"] }
impl-serde = { version = "0.4.0", default-features = false, optional = true }
hash-db = { version = "0.16.0", default-features = false }
hash256-std-hasher = { version = "0.15.2", default-features = false }
bs58 = { version = "0.5.0", default-features = false, optional = true }
rand = { version = "0.8.5", features = ["small_rng"], optional = true }
substrate-bip39 = { version = "0.4.4", optional = true }
bip39 = { version = "2.0.0", default-features = false }
zeroize = { version = "1.4.3", default-features = false }
secrecy = { version = "0.8.0", default-features = false }
parking_lot = { version = "0.12.1", optional = true }
ss58-registry = { version = "1.34.0", default-features = false }
sp-std = { path = "../std", default-features = false }
sp-debug-derive = { path = "../debug-derive", default-features = false }
sp-storage = { path = "../storage", default-features = false }
sp-externalities = { path = "../externalities", optional = true }
futures = { version = "0.3.21", optional = true }
dyn-clonable = { version = "0.9.0", optional = true }
thiserror = { version = "1.0.48", optional = true }
tracing = { version = "0.1.29", optional = true }
bitflags = "1.3"
paste = "1.0.7"
itertools = { version = "0.10.3", optional = true }

# full crypto
array-bytes = { version = "6.1", optional = true }
ed25519-zebra = { version = "3.1.0", default-features = false, optional = true }
blake2 = { version = "0.10.4", default-features = false, optional = true }
libsecp256k1 = { version = "0.7", default-features = false, features = ["static-context"], optional = true }
schnorrkel = { version = "0.9.1", features = ["preaudit_deprecated", "u64_backend"], default-features = false }
merlin = { version = "2.0", default-features = false }
secp256k1 = { version = "0.28.0", default-features = false, features = ["alloc", "recovery"], optional = true }
sp-core-hashing = { path = "hashing", default-features = false, optional = true }
sp-runtime-interface = { path = "../runtime-interface", default-features = false }

# bls crypto
w3f-bls = { version = "0.1.3", default-features = false, optional = true }
# bandersnatch crypto
<<<<<<< HEAD
# bandersnatch_vrfs = { git = "https://github.com/w3f/ring-vrf", rev = "4b09416", default-features = false, optional = true }
bandersnatch_vrfs = { git = "https://github.com/w3f/ring-vrf", rev = "4b09416", default-features = false, features = ["substrate-curves"], optional = true }
=======
bandersnatch_vrfs = { git = "https://github.com/w3f/ring-vrf", rev = "2019248", default-features = false, features = ["substrate-curves"], optional = true }
>>>>>>> ecfdb2b7

[dev-dependencies]
criterion = "0.4.0"
serde_json = "1.0.108"
lazy_static = "1.4.0"
regex = "1.6.0"
sp-core-hashing-proc-macro = { path = "hashing/proc-macro" }

[[bench]]
name = "bench"
harness = false

[lib]
bench = false

[features]
default = ["std"]
std = [
	"array-bytes",
<<<<<<< HEAD
	"bandersnatch_vrfs/std",
=======
	"bandersnatch_vrfs?/std",
	"bip39/rand",
	"bip39/std",
>>>>>>> ecfdb2b7
	"blake2/std",
	"bounded-collections/std",
	"bs58/std",
	"codec/std",
	"dyn-clonable",
	"ed25519-zebra/std",
	"full_crypto",
	"futures",
	"futures/thread-pool",
	"hash-db/std",
	"hash256-std-hasher/std",
	"impl-serde/std",
	"itertools",
	"libsecp256k1/std",
	"log/std",
	"merlin/std",
	"parking_lot",
	"primitive-types/byteorder",
	"primitive-types/rustc-hex",
	"primitive-types/serde",
	"primitive-types/std",
	"rand",
	"scale-info/std",
	"schnorrkel/std",
	"secp256k1/global-context",
	"secp256k1/std",
	"secrecy/alloc",
	"serde/std",
	"sp-core-hashing/std",
	"sp-debug-derive/std",
	"sp-externalities/std",
	"sp-runtime-interface/std",
	"sp-std/std",
	"sp-storage/std",
	"ss58-registry/std",
	"substrate-bip39",
	"thiserror",
	"tracing",
	"w3f-bls?/std",
	"zeroize/alloc",
	"zeroize/std",
]

# Serde support without relying on std features.
serde = [
	"array-bytes",
	"blake2",
	"bounded-collections/serde",
	"bs58/alloc",
	"dep:serde",
	"impl-serde",
	"primitive-types/serde_no_std",
	"scale-info/serde",
	"secrecy/alloc",
	"sp-core-hashing",
	"sp-storage/serde",
]

# This feature enables all crypto primitives for `no_std` builds like microcontrollers
# or Intel SGX.
# For the regular wasm runtime builds this should not be used.
full_crypto = [
	"array-bytes",
	"blake2",
	"ed25519-zebra",
	"libsecp256k1",
	"secp256k1",
	"sp-core-hashing",
	"sp-runtime-interface/disable_target_static_assertions",
]

# This feature adds BLS crypto primitives.
# It should not be used in production since the implementation and interface may still
# be subject to significant changes.
bls-experimental = ["w3f-bls"]

# This feature adds Bandersnatch crypto primitives.
# It should not be used in production since the implementation and interface may still
# be subject to significant changes.
bandersnatch-experimental = ["bandersnatch_vrfs"]<|MERGE_RESOLUTION|>--- conflicted
+++ resolved
@@ -56,12 +56,7 @@
 # bls crypto
 w3f-bls = { version = "0.1.3", default-features = false, optional = true }
 # bandersnatch crypto
-<<<<<<< HEAD
-# bandersnatch_vrfs = { git = "https://github.com/w3f/ring-vrf", rev = "4b09416", default-features = false, optional = true }
-bandersnatch_vrfs = { git = "https://github.com/w3f/ring-vrf", rev = "4b09416", default-features = false, features = ["substrate-curves"], optional = true }
-=======
-bandersnatch_vrfs = { git = "https://github.com/w3f/ring-vrf", rev = "2019248", default-features = false, features = ["substrate-curves"], optional = true }
->>>>>>> ecfdb2b7
+bandersnatch_vrfs = { git = "https://github.com/w3f/ring-vrf", rev = "4831a70", default-features = false, features = ["substrate-curves"], optional = true }
 
 [dev-dependencies]
 criterion = "0.4.0"
@@ -81,13 +76,9 @@
 default = ["std"]
 std = [
 	"array-bytes",
-<<<<<<< HEAD
-	"bandersnatch_vrfs/std",
-=======
 	"bandersnatch_vrfs?/std",
 	"bip39/rand",
 	"bip39/std",
->>>>>>> ecfdb2b7
 	"blake2/std",
 	"bounded-collections/std",
 	"bs58/std",
