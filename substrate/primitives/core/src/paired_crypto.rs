--- conflicted
+++ resolved
@@ -96,17 +96,10 @@
 			<Self as PairT>::Signature::unchecked_from(raw)
 		}
 
-<<<<<<< HEAD
-		/// Hashes the `message` with the specified `MsgHasher` and then verifies whether the resulting
-		/// hash was signed by the provided ECDSA public key. It does not affect the behavior of the
-		/// BLS12-377 component. It verifies whether the BLS12-377 signature was hashed and signed
-		/// according to IETF standard
-=======
 		/// Hashes the `message` with the specified `MsgHasher` and then verifies whether the
 		/// resulting hash was signed by the provided ECDSA public key. It does not affect the
 		/// behavior of the BLS12-377 component. It verifies whether the BLS12-377 signature was
 		/// hashed and signed according to IETF standard
->>>>>>> a15a60da
 		pub fn verify_with_hasher<MsgHasher: crate::Hasher>(
 			sig: &Signature,
 			message: &[u8],
