--- conflicted
+++ resolved
@@ -110,15 +110,12 @@
 			id.parse::<chain_spec::bridge_hubs::BridgeHubRuntimeType>()
 				.expect("Invalid value"),
 		)
-<<<<<<< HEAD
 	} else if id.starts_with(chain_spec::coretime::CoretimeRuntimeType::ID_PREFIX) {
 		Runtime::Coretime(
 			id.parse::<chain_spec::coretime::CoretimeRuntimeType>().expect("Invalid value"),
 		)
-=======
 	} else if id.starts_with("glutton-westend") {
 		Runtime::GluttonWestend
->>>>>>> f4bb17cc
 	} else if id.starts_with("glutton") {
 		Runtime::Glutton
 	} else {
@@ -531,31 +528,28 @@
 				)?;
 				$code
 			},
-<<<<<<< HEAD
-			Runtime::Coretime(coretime_runtime_type) => match coretime_runtime_type {
-				chain_spec::coretime::CoretimeRuntimeType::Westend => {
-					let $partials = new_partial::<chain_spec::coretime::westend::RuntimeApi, _>(
-						&$config,
-						crate::service::aura_build_import_queue::<_, AuraId>,
-					)?;
-					$code
-				},
-				chain_spec::coretime::CoretimeRuntimeType::Rococo => {
-					let $partials = new_partial::<chain_spec::coretime::rococo::RuntimeApi, _>(
-						&$config,
-						crate::service::aura_build_import_queue::<_, AuraId>,
-					)?;
-					$code
-				},
-=======
 			Runtime::CollectivesWestend => {
 				let $partials = new_partial::<collectives_westend_runtime::RuntimeApi, _>(
 					&$config,
 					crate::service::aura_build_import_queue::<_, AuraId>,
 				)?;
 				$code
->>>>>>> f4bb17cc
-			},
+			},
+			Runtime::Coretime(coretime_runtime_type) => match coretime_runtime_type {
+				chain_spec::coretime::CoretimeRuntimeType::Westend => {
+					let $partials = new_partial::<chain_spec::coretime::westend::RuntimeApi, _>(
+						&$config,
+						crate::service::aura_build_import_queue::<_, AuraId>,
+					)?;
+					$code
+				},
+				chain_spec::coretime::CoretimeRuntimeType::Rococo => {
+					let $partials = new_partial::<chain_spec::coretime::rococo::RuntimeApi, _>(
+						&$config,
+						crate::service::aura_build_import_queue::<_, AuraId>,
+					)?;
+					$code
+				},
 			Runtime::Shell => {
 				let $partials = new_partial::<shell_runtime::RuntimeApi, _>(
 					&$config,
@@ -932,19 +926,11 @@
 				// that both file paths exist, the node will exit, as the user must decide (by
 				// deleting one path) the information that they want to use as their DB.
 				let old_name = match config.chain_spec.id() {
-<<<<<<< HEAD
 					"asset-hub-polkadot" => Some("statemint"),
 					"asset-hub-kusama" => Some("statemine"),
 					"asset-hub-westend" => Some("westmint"),
 					"asset-hub-rococo" => Some("rockmine"),
 					_ => None,
-=======
-					 "asset-hub-polkadot" => Some("statemint"),
-				     "asset-hub-kusama" => Some("statemine"),
-				     "asset-hub-westend" => Some("westmint"),
-				     "asset-hub-rococo" => Some("rockmine"),
-				     _ => None,
->>>>>>> f4bb17cc
 				};
 
 				if let Some(old_name) = old_name {
@@ -1025,12 +1011,7 @@
 					.await
 					.map(|r| r.0)
 					.map_err(Into::into),
-<<<<<<< HEAD
-
-					Runtime::CollectivesPolkadot | Runtime::CollectivesWestend =>
-=======
 					Runtime::CollectivesPolkadot =>
->>>>>>> f4bb17cc
 						crate::service::start_generic_aura_node::<
 							collectives_polkadot_runtime::RuntimeApi,
 							AuraId,
@@ -1148,9 +1129,6 @@
 						.await
 						.map(|r| r.0)
 						.map_err(Into::into),
-<<<<<<< HEAD
-
-=======
 					Runtime::GluttonWestend =>
 						crate::service::start_basic_lookahead_node::<
 							glutton_westend_runtime::RuntimeApi,
@@ -1159,7 +1137,6 @@
 						.await
 						.map(|r| r.0)
 						.map_err(Into::into),
->>>>>>> f4bb17cc
 					Runtime::Glutton =>
 						crate::service::start_basic_lookahead_node::<
 							glutton_runtime::RuntimeApi,
