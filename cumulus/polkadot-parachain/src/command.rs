// Copyright (C) Parity Technologies (UK) Ltd.
// This file is part of Cumulus.

// Cumulus is free software: you can redistribute it and/or modify
// it under the terms of the GNU General Public License as published by
// the Free Software Foundation, either version 3 of the License, or
// (at your option) any later version.

// Cumulus is distributed in the hope that it will be useful,
// but WITHOUT ANY WARRANTY; without even the implied warranty of
// MERCHANTABILITY or FITNESS FOR A PARTICULAR PURPOSE.  See the
// GNU General Public License for more details.

// You should have received a copy of the GNU General Public License
// along with Cumulus.  If not, see <http://www.gnu.org/licenses/>.

use crate::{
	chain_spec,
	cli::{Cli, RelayChainCli, Subcommand},
	service::{new_partial, Block},
};
use cumulus_primitives_core::ParaId;
use frame_benchmarking_cli::{BenchmarkCmd, SUBSTRATE_REFERENCE_HARDWARE};
use log::info;
use parachains_common::{AssetHubPolkadotAuraId, AuraId};
use sc_cli::{
	ChainSpec, CliConfiguration, DefaultConfigurationValues, ImportParams, KeystoreParams,
	NetworkParams, Result, SharedParams, SubstrateCli,
};
use sc_service::config::{BasePath, PrometheusConfig};
use sp_runtime::traits::AccountIdConversion;
use std::{net::SocketAddr, path::PathBuf};

/// Helper enum that is used for better distinction of different parachain/runtime configuration
/// (it is based/calculated on ChainSpec's ID attribute)
#[derive(Debug, PartialEq, Default)]
enum Runtime {
	/// This is the default runtime (actually based on rococo)
	#[default]
	Default,
	Shell,
	Seedling,
	AssetHubPolkadot,
	AssetHubKusama,
	AssetHubWestend,
	Penpal(ParaId),
	ContractsRococo,
	CollectivesPolkadot,
	CollectivesWestend,
	Glutton,
	BridgeHub(chain_spec::bridge_hubs::BridgeHubRuntimeType),
	Coretime(chain_spec::coretime::CoretimeRuntimeType),
}

trait RuntimeResolver {
	fn runtime(&self) -> Runtime;
}

impl RuntimeResolver for dyn ChainSpec {
	fn runtime(&self) -> Runtime {
		runtime(self.id())
	}
}

/// Implementation, that can resolve [`Runtime`] from any json configuration file
impl RuntimeResolver for PathBuf {
	fn runtime(&self) -> Runtime {
		#[derive(Debug, serde::Deserialize)]
		struct EmptyChainSpecWithId {
			id: String,
		}

		let file = std::fs::File::open(self).expect("Failed to open file");
		let reader = std::io::BufReader::new(file);
		let chain_spec: EmptyChainSpecWithId = serde_json::from_reader(reader)
			.expect("Failed to read 'json' file with ChainSpec configuration");

		runtime(&chain_spec.id)
	}
}

fn runtime(id: &str) -> Runtime {
	let id = id.replace('_', "-");
	let (_, id, para_id) = extract_parachain_id(&id);

	if id.starts_with("shell") {
		Runtime::Shell
	} else if id.starts_with("seedling") {
		Runtime::Seedling
	} else if id.starts_with("asset-hub-polkadot") | id.starts_with("statemint") {
		Runtime::AssetHubPolkadot
	} else if id.starts_with("asset-hub-kusama") | id.starts_with("statemine") {
		Runtime::AssetHubKusama
	} else if id.starts_with("asset-hub-westend") | id.starts_with("westmint") {
		Runtime::AssetHubWestend
	} else if id.starts_with("penpal") {
		Runtime::Penpal(para_id.unwrap_or(ParaId::new(0)))
	} else if id.starts_with("contracts-rococo") {
		Runtime::ContractsRococo
	} else if id.starts_with("collectives-polkadot") {
		Runtime::CollectivesPolkadot
	} else if id.starts_with("collectives-westend") {
		Runtime::CollectivesWestend
	} else if id.starts_with(chain_spec::bridge_hubs::BridgeHubRuntimeType::ID_PREFIX) {
		Runtime::BridgeHub(
			id.parse::<chain_spec::bridge_hubs::BridgeHubRuntimeType>()
				.expect("Invalid value"),
		)
	} else if id.starts_with(chain_spec::coretime::CoretimeRuntimeType::ID_PREFIX) {
		Runtime::Coretime(
			id.parse::<chain_spec::coretime::CoretimeRuntimeType>().expect("Invalid value"),
		)
	} else if id.starts_with("glutton") {
		Runtime::Glutton
	} else {
		log::warn!("No specific runtime was recognized for ChainSpec's id: '{}', so Runtime::default() will be used", id);
		Runtime::default()
	}
}

fn load_spec(id: &str) -> std::result::Result<Box<dyn ChainSpec>, String> {
	let (id, _, para_id) = extract_parachain_id(id);
	Ok(match id {
		// - Defaul-like
		"staging" =>
			Box::new(chain_spec::rococo_parachain::staging_rococo_parachain_local_config()),
		"tick" =>
			Box::new(chain_spec::rococo_parachain::RococoParachainChainSpec::from_json_bytes(
				&include_bytes!("../chain-specs/tick.json")[..],
			)?),
		"trick" =>
			Box::new(chain_spec::rococo_parachain::RococoParachainChainSpec::from_json_bytes(
				&include_bytes!("../chain-specs/trick.json")[..],
			)?),
		"track" =>
			Box::new(chain_spec::rococo_parachain::RococoParachainChainSpec::from_json_bytes(
				&include_bytes!("../chain-specs/track.json")[..],
			)?),

		// -- Starters
		"shell" => Box::new(chain_spec::shell::get_shell_chain_spec()),
		"seedling" => Box::new(chain_spec::seedling::get_seedling_chain_spec()),

		// -- Asset Hub Polkadot
		"asset-hub-polkadot-dev" | "statemint-dev" =>
			Box::new(chain_spec::asset_hubs::asset_hub_polkadot_development_config()),
		"asset-hub-polkadot-local" | "statemint-local" =>
			Box::new(chain_spec::asset_hubs::asset_hub_polkadot_local_config()),
		// the chain spec as used for generating the upgrade genesis values
		"asset-hub-polkadot-genesis" | "statemint-genesis" =>
			Box::new(chain_spec::asset_hubs::asset_hub_polkadot_config()),
		// the shell-based chain spec as used for syncing
		"asset-hub-polkadot" | "statemint" =>
			Box::new(chain_spec::asset_hubs::AssetHubPolkadotChainSpec::from_json_bytes(
				&include_bytes!("../chain-specs/asset-hub-polkadot.json")[..],
			)?),

		// -- Asset Hub Kusama
		"asset-hub-kusama-dev" | "statemine-dev" =>
			Box::new(chain_spec::asset_hubs::asset_hub_kusama_development_config()),
		"asset-hub-kusama-local" | "statemine-local" =>
			Box::new(chain_spec::asset_hubs::asset_hub_kusama_local_config()),
		// the chain spec as used for generating the upgrade genesis values
		"asset-hub-kusama-genesis" | "statemine-genesis" =>
			Box::new(chain_spec::asset_hubs::asset_hub_kusama_config()),
		// the shell-based chain spec as used for syncing
		"asset-hub-kusama" | "statemine" =>
			Box::new(chain_spec::asset_hubs::AssetHubKusamaChainSpec::from_json_bytes(
				&include_bytes!("../chain-specs/asset-hub-kusama.json")[..],
			)?),

		// -- Asset Hub Westend
		"asset-hub-westend-dev" | "westmint-dev" =>
			Box::new(chain_spec::asset_hubs::asset_hub_westend_development_config()),
		"asset-hub-westend-local" | "westmint-local" =>
			Box::new(chain_spec::asset_hubs::asset_hub_westend_local_config()),
		// the chain spec as used for generating the upgrade genesis values
		"asset-hub-westend-genesis" | "westmint-genesis" =>
			Box::new(chain_spec::asset_hubs::asset_hub_westend_config()),
		// the shell-based chain spec as used for syncing
		"asset-hub-westend" | "westmint" =>
			Box::new(chain_spec::asset_hubs::AssetHubWestendChainSpec::from_json_bytes(
				&include_bytes!("../chain-specs/asset-hub-westend.json")[..],
			)?),

		// -- Polkadot Collectives
		"collectives-polkadot-dev" =>
			Box::new(chain_spec::collectives::collectives_polkadot_development_config()),
		"collectives-polkadot-local" =>
			Box::new(chain_spec::collectives::collectives_polkadot_local_config()),
		"collectives-polkadot" =>
			Box::new(chain_spec::collectives::CollectivesPolkadotChainSpec::from_json_bytes(
				&include_bytes!("../chain-specs/collectives-polkadot.json")[..],
			)?),
		"collectives-westend" =>
			Box::new(chain_spec::collectives::CollectivesPolkadotChainSpec::from_json_bytes(
				&include_bytes!("../chain-specs/collectives-westend.json")[..],
			)?),

		// -- Contracts on Rococo
		"contracts-rococo-dev" =>
			Box::new(chain_spec::contracts::contracts_rococo_development_config()),
		"contracts-rococo-local" =>
			Box::new(chain_spec::contracts::contracts_rococo_local_config()),
		"contracts-rococo-genesis" => Box::new(chain_spec::contracts::contracts_rococo_config()),
		"contracts-rococo" =>
			Box::new(chain_spec::contracts::ContractsRococoChainSpec::from_json_bytes(
				&include_bytes!("../chain-specs/contracts-rococo.json")[..],
			)?),

		// -- BridgeHub
		bridge_like_id
			if bridge_like_id
				.starts_with(chain_spec::bridge_hubs::BridgeHubRuntimeType::ID_PREFIX) =>
			bridge_like_id
				.parse::<chain_spec::bridge_hubs::BridgeHubRuntimeType>()
				.expect("invalid value")
				.load_config()?,

		// -- Coretime
		coretime_like_id
			if coretime_like_id
				.starts_with(chain_spec::coretime::CoretimeRuntimeType::ID_PREFIX) =>
			coretime_like_id
				.parse::<chain_spec::coretime::CoretimeRuntimeType>()
				.expect("invalid value")
				.load_config()?,

		// -- Penpal
		"penpal-kusama" => Box::new(chain_spec::penpal::get_penpal_chain_spec(
			para_id.expect("Must specify parachain id"),
			"kusama-local",
		)),
		"penpal-polkadot" => Box::new(chain_spec::penpal::get_penpal_chain_spec(
			para_id.expect("Must specify parachain id"),
			"polkadot-local",
		)),

		// -- Glutton
		"glutton-kusama-dev" => Box::new(chain_spec::glutton::glutton_development_config(
			para_id.expect("Must specify parachain id"),
		)),
		"glutton-kusama-local" => Box::new(chain_spec::glutton::glutton_local_config(
			para_id.expect("Must specify parachain id"),
		)),
		// the chain spec as used for generating the upgrade genesis values
		"glutton-kusama-genesis" => Box::new(chain_spec::glutton::glutton_config(
			para_id.expect("Must specify parachain id"),
		)),

		// -- Fallback (generic chainspec)
		"" => {
			log::warn!("No ChainSpec.id specified, so using default one, based on rococo-parachain runtime");
			Box::new(chain_spec::rococo_parachain::rococo_parachain_local_config())
		},

		// -- Loading a specific spec from disk
		path => {
			let path: PathBuf = path.into();
			match path.runtime() {
				Runtime::AssetHubPolkadot => Box::new(
					chain_spec::asset_hubs::AssetHubPolkadotChainSpec::from_json_file(path)?,
				),
				Runtime::AssetHubKusama =>
					Box::new(chain_spec::asset_hubs::AssetHubKusamaChainSpec::from_json_file(path)?),
				Runtime::AssetHubWestend => Box::new(
					chain_spec::asset_hubs::AssetHubWestendChainSpec::from_json_file(path)?,
				),
				Runtime::CollectivesPolkadot | Runtime::CollectivesWestend => Box::new(
					chain_spec::collectives::CollectivesPolkadotChainSpec::from_json_file(path)?,
				),
				Runtime::Shell =>
					Box::new(chain_spec::shell::ShellChainSpec::from_json_file(path)?),
				Runtime::Seedling =>
					Box::new(chain_spec::seedling::SeedlingChainSpec::from_json_file(path)?),
				Runtime::ContractsRococo =>
					Box::new(chain_spec::contracts::ContractsRococoChainSpec::from_json_file(path)?),
				Runtime::BridgeHub(bridge_hub_runtime_type) =>
					bridge_hub_runtime_type.chain_spec_from_json_file(path)?,
				Runtime::Coretime(coretime_runtime_type) =>
					coretime_runtime_type.chain_spec_from_json_file(path)?,
				Runtime::Penpal(_para_id) =>
					Box::new(chain_spec::penpal::PenpalChainSpec::from_json_file(path)?),
				Runtime::Glutton =>
					Box::new(chain_spec::glutton::GluttonChainSpec::from_json_file(path)?),
				Runtime::Default => Box::new(
					chain_spec::rococo_parachain::RococoParachainChainSpec::from_json_file(path)?,
				),
			}
		},
	})
}

/// Extracts the normalized chain id and parachain id from the input chain id.
/// (H/T to Phala for the idea)
/// E.g. "penpal-kusama-2004" yields ("penpal-kusama", Some(2004))
fn extract_parachain_id(id: &str) -> (&str, &str, Option<ParaId>) {
	const KUSAMA_TEST_PARA_PREFIX: &str = "penpal-kusama-";
	const POLKADOT_TEST_PARA_PREFIX: &str = "penpal-polkadot-";

	const GLUTTON_PARA_DEV_PREFIX: &str = "glutton-kusama-dev-";
	const GLUTTON_PARA_LOCAL_PREFIX: &str = "glutton-kusama-local-";
	const GLUTTON_PARA_GENESIS_PREFIX: &str = "glutton-kusama-genesis-";

	let (norm_id, orig_id, para) = if let Some(suffix) = id.strip_prefix(KUSAMA_TEST_PARA_PREFIX) {
		let para_id: u32 = suffix.parse().expect("Invalid parachain-id suffix");
		(&id[..KUSAMA_TEST_PARA_PREFIX.len() - 1], id, Some(para_id))
	} else if let Some(suffix) = id.strip_prefix(POLKADOT_TEST_PARA_PREFIX) {
		let para_id: u32 = suffix.parse().expect("Invalid parachain-id suffix");
		(&id[..POLKADOT_TEST_PARA_PREFIX.len() - 1], id, Some(para_id))
	} else if let Some(suffix) = id.strip_prefix(GLUTTON_PARA_DEV_PREFIX) {
		let para_id: u32 = suffix.parse().expect("Invalid parachain-id suffix");
		(&id[..GLUTTON_PARA_DEV_PREFIX.len() - 1], id, Some(para_id))
	} else if let Some(suffix) = id.strip_prefix(GLUTTON_PARA_LOCAL_PREFIX) {
		let para_id: u32 = suffix.parse().expect("Invalid parachain-id suffix");
		(&id[..GLUTTON_PARA_LOCAL_PREFIX.len() - 1], id, Some(para_id))
	} else if let Some(suffix) = id.strip_prefix(GLUTTON_PARA_GENESIS_PREFIX) {
		let para_id: u32 = suffix.parse().expect("Invalid parachain-id suffix");
		(&id[..GLUTTON_PARA_GENESIS_PREFIX.len() - 1], id, Some(para_id))
	} else {
		(id, id, None)
	};

	(norm_id, orig_id, para.map(Into::into))
}

impl SubstrateCli for Cli {
	fn impl_name() -> String {
		"Polkadot parachain".into()
	}

	fn impl_version() -> String {
		env!("SUBSTRATE_CLI_IMPL_VERSION").into()
	}

	fn description() -> String {
		format!(
			"Polkadot parachain\n\nThe command-line arguments provided first will be \
		passed to the parachain node, while the arguments provided after -- will be passed \
		to the relaychain node.\n\n\
		{} [parachain-args] -- [relaychain-args]",
			Self::executable_name()
		)
	}

	fn author() -> String {
		env!("CARGO_PKG_AUTHORS").into()
	}

	fn support_url() -> String {
		"https://github.com/paritytech/cumulus/issues/new".into()
	}

	fn copyright_start_year() -> i32 {
		2017
	}

	fn load_spec(&self, id: &str) -> std::result::Result<Box<dyn ChainSpec>, String> {
		load_spec(id)
	}
}

impl SubstrateCli for RelayChainCli {
	fn impl_name() -> String {
		"Polkadot parachain".into()
	}

	fn impl_version() -> String {
		env!("SUBSTRATE_CLI_IMPL_VERSION").into()
	}

	fn description() -> String {
		format!(
			"Polkadot parachain\n\nThe command-line arguments provided first will be \
		passed to the parachain node, while the arguments provided after -- will be passed \
		to the relay chain node.\n\n\
		{} [parachain-args] -- [relay_chain-args]",
			Self::executable_name()
		)
	}

	fn author() -> String {
		env!("CARGO_PKG_AUTHORS").into()
	}

	fn support_url() -> String {
		"https://github.com/paritytech/cumulus/issues/new".into()
	}

	fn copyright_start_year() -> i32 {
		2017
	}

	fn load_spec(&self, id: &str) -> std::result::Result<Box<dyn ChainSpec>, String> {
		polkadot_cli::Cli::from_iter([RelayChainCli::executable_name()].iter()).load_spec(id)
	}
}

/// Creates partial components for the runtimes that are supported by the benchmarks.
macro_rules! construct_partials {
	($config:expr, |$partials:ident| $code:expr) => {
		match $config.chain_spec.runtime() {
			Runtime::AssetHubKusama => {
				let $partials = new_partial::<asset_hub_kusama_runtime::RuntimeApi, _>(
					&$config,
					crate::service::aura_build_import_queue::<_, AuraId>,
				)?;
				$code
			},
			Runtime::AssetHubWestend => {
				let $partials = new_partial::<asset_hub_westend_runtime::RuntimeApi, _>(
					&$config,
					crate::service::aura_build_import_queue::<_, AuraId>,
				)?;
				$code
			},
			Runtime::AssetHubPolkadot => {
				let $partials = new_partial::<asset_hub_polkadot_runtime::RuntimeApi, _>(
					&$config,
					crate::service::aura_build_import_queue::<_, AssetHubPolkadotAuraId>,
				)?;
				$code
			},
			Runtime::BridgeHub(bridge_hub_runtime_type) => match bridge_hub_runtime_type {
				chain_spec::bridge_hubs::BridgeHubRuntimeType::Polkadot |
				chain_spec::bridge_hubs::BridgeHubRuntimeType::PolkadotLocal |
				chain_spec::bridge_hubs::BridgeHubRuntimeType::PolkadotDevelopment => {
					let $partials = new_partial::<chain_spec::bridge_hubs::polkadot::RuntimeApi, _>(
						&$config,
						crate::service::aura_build_import_queue::<_, AuraId>,
					)?;
					$code
				},
				chain_spec::bridge_hubs::BridgeHubRuntimeType::Kusama |
				chain_spec::bridge_hubs::BridgeHubRuntimeType::KusamaLocal |
				chain_spec::bridge_hubs::BridgeHubRuntimeType::KusamaDevelopment => {
					let $partials = new_partial::<chain_spec::bridge_hubs::kusama::RuntimeApi, _>(
						&$config,
						crate::service::aura_build_import_queue::<_, AuraId>,
					)?;
					$code
				},
				chain_spec::bridge_hubs::BridgeHubRuntimeType::Westend => {
					let $partials = new_partial::<chain_spec::bridge_hubs::westend::RuntimeApi, _>(
						&$config,
						crate::service::aura_build_import_queue::<_, AuraId>,
					)?;
					$code
				},
				chain_spec::bridge_hubs::BridgeHubRuntimeType::Rococo |
				chain_spec::bridge_hubs::BridgeHubRuntimeType::RococoLocal |
				chain_spec::bridge_hubs::BridgeHubRuntimeType::RococoDevelopment => {
					let $partials = new_partial::<chain_spec::bridge_hubs::rococo::RuntimeApi, _>(
						&$config,
						crate::service::aura_build_import_queue::<_, AuraId>,
					)?;
					$code
				},
				chain_spec::bridge_hubs::BridgeHubRuntimeType::Wococo |
				chain_spec::bridge_hubs::BridgeHubRuntimeType::WococoLocal => {
					let $partials = new_partial::<chain_spec::bridge_hubs::wococo::RuntimeApi, _>(
						&$config,
						crate::service::aura_build_import_queue::<_, AuraId>,
					)?;
					$code
				},
			},
			Runtime::CollectivesPolkadot | Runtime::CollectivesWestend => {
				let $partials = new_partial::<collectives_polkadot_runtime::RuntimeApi, _>(
					&$config,
					crate::service::aura_build_import_queue::<_, AuraId>,
				)?;
				$code
			},
<<<<<<< HEAD
			Runtime::Coretime(coretime_runtime_type) => match coretime_runtime_type {
				chain_spec::coretime::CoretimeRuntimeType::Kusama |
				chain_spec::coretime::CoretimeRuntimeType::KusamaLocal |
				chain_spec::coretime::CoretimeRuntimeType::KusamaDevelopment => {
					let $partials = new_partial::<chain_spec::coretime::kusama::RuntimeApi, _>(
						&$config,
						crate::service::aura_build_import_queue::<_, AuraId>,
					)?;
					$code
				},
				chain_spec::coretime::CoretimeRuntimeType::Polkadot |
				chain_spec::coretime::CoretimeRuntimeType::PolkadotLocal |
				chain_spec::coretime::CoretimeRuntimeType::PolkadotDevelopment => {
					let $partials = new_partial::<chain_spec::coretime::polkadot::RuntimeApi, _>(
						&$config,
						crate::service::aura_build_import_queue::<_, AuraId>,
					)?;
					$code
				},
				chain_spec::coretime::CoretimeRuntimeType::Rococo => {
					let $partials = new_partial::<chain_spec::coretime::rococo::RuntimeApi, _>(
						&$config,
						crate::service::aura_build_import_queue::<_, AuraId>,
					)?;
					$code
				},
				chain_spec::coretime::CoretimeRuntimeType::Westend => {
					let $partials = new_partial::<chain_spec::coretime::westend::RuntimeApi, _>(
						&$config,
						crate::service::aura_build_import_queue::<_, AuraId>,
					)?;
					$code
				},
			},
			_ => Err("The chain is not supported".into()),
=======
			Runtime::Shell => {
				let $partials = new_partial::<shell_runtime::RuntimeApi, _>(
					&$config,
					crate::service::shell_build_import_queue,
				)?;
				$code
			},
			Runtime::Seedling => {
				let $partials = new_partial::<seedling_runtime::RuntimeApi, _>(
					&$config,
					crate::service::shell_build_import_queue,
				)?;
				$code
			},
			Runtime::ContractsRococo => {
				let $partials = new_partial::<contracts_rococo_runtime::RuntimeApi, _>(
					&$config,
					crate::service::contracts_rococo_build_import_queue,
				)?;
				$code
			},
			Runtime::Penpal(_) | Runtime::Default => {
				let $partials = new_partial::<rococo_parachain_runtime::RuntimeApi, _>(
					&$config,
					crate::service::rococo_parachain_build_import_queue,
				)?;
				$code
			},
			Runtime::Glutton => {
				let $partials = new_partial::<glutton_runtime::RuntimeApi, _>(
					&$config,
					crate::service::shell_build_import_queue,
				)?;
				$code
			},
>>>>>>> cdbdbc75
		}
	};
}

macro_rules! construct_async_run {
	(|$components:ident, $cli:ident, $cmd:ident, $config:ident| $( $code:tt )* ) => {{
		let runner = $cli.create_runner($cmd)?;
		match runner.config().chain_spec.runtime() {
			Runtime::AssetHubWestend => {
				runner.async_run(|$config| {
					let $components = new_partial::<asset_hub_westend_runtime::RuntimeApi, _>(
						&$config,
						crate::service::aura_build_import_queue::<_, AuraId>,
					)?;
					let task_manager = $components.task_manager;
					{ $( $code )* }.map(|v| (v, task_manager))
				})
			},
			Runtime::AssetHubKusama => {
				runner.async_run(|$config| {
					let $components = new_partial::<asset_hub_kusama_runtime::RuntimeApi, _>(
						&$config,
						crate::service::aura_build_import_queue::<_, AuraId>,
					)?;
					let task_manager = $components.task_manager;
					{ $( $code )* }.map(|v| (v, task_manager))
				})
			},
			Runtime::AssetHubPolkadot => {
				runner.async_run(|$config| {
					let $components = new_partial::<asset_hub_polkadot_runtime::RuntimeApi, _>(
						&$config,
						crate::service::aura_build_import_queue::<_, AssetHubPolkadotAuraId>,
					)?;
					let task_manager = $components.task_manager;
					{ $( $code )* }.map(|v| (v, task_manager))
				})
			},
			Runtime::CollectivesPolkadot | Runtime::CollectivesWestend => {
				runner.async_run(|$config| {
					let $components = new_partial::<collectives_polkadot_runtime::RuntimeApi, _>(
						&$config,
						crate::service::aura_build_import_queue::<_, AuraId>,
					)?;
					let task_manager = $components.task_manager;
					{ $( $code )* }.map(|v| (v, task_manager))
				})
			},
			Runtime::Shell => {
				runner.async_run(|$config| {
					let $components = new_partial::<shell_runtime::RuntimeApi, _>(
						&$config,
						crate::service::shell_build_import_queue,
					)?;
					let task_manager = $components.task_manager;
					{ $( $code )* }.map(|v| (v, task_manager))
				})
			},
			Runtime::Seedling => {
				runner.async_run(|$config| {
					let $components = new_partial::<seedling_runtime::RuntimeApi, _>(
						&$config,
						crate::service::shell_build_import_queue,
					)?;
					let task_manager = $components.task_manager;
					{ $( $code )* }.map(|v| (v, task_manager))
				})
			},
			Runtime::ContractsRococo => {
				runner.async_run(|$config| {
					let $components = new_partial::<contracts_rococo_runtime::RuntimeApi, _>(
						&$config,
						crate::service::contracts_rococo_build_import_queue,
					)?;
					let task_manager = $components.task_manager;
					{ $( $code )* }.map(|v| (v, task_manager))
				})
			},
			Runtime::BridgeHub(bridge_hub_runtime_type) => {
				 match bridge_hub_runtime_type {
					chain_spec::bridge_hubs::BridgeHubRuntimeType::Polkadot |
					chain_spec::bridge_hubs::BridgeHubRuntimeType::PolkadotLocal |
					chain_spec::bridge_hubs::BridgeHubRuntimeType::PolkadotDevelopment => {
						runner.async_run(|$config| {
							let $components = new_partial::<chain_spec::bridge_hubs::polkadot::RuntimeApi, _>(
								&$config,
								crate::service::aura_build_import_queue::<_, AuraId>,
							)?;

							let task_manager = $components.task_manager;
							{ $( $code )* }.map(|v| (v, task_manager))
						})
					},
					chain_spec::bridge_hubs::BridgeHubRuntimeType::Kusama |
					chain_spec::bridge_hubs::BridgeHubRuntimeType::KusamaLocal |
					chain_spec::bridge_hubs::BridgeHubRuntimeType::KusamaDevelopment => {
						runner.async_run(|$config| {
							let $components = new_partial::<chain_spec::bridge_hubs::kusama::RuntimeApi, _>(
								&$config,
								crate::service::aura_build_import_queue::<_, AuraId>,
							)?;

							let task_manager = $components.task_manager;
							{ $( $code )* }.map(|v| (v, task_manager))
						})
					},
					chain_spec::bridge_hubs::BridgeHubRuntimeType::Westend => {
						runner.async_run(|$config| {
							let $components = new_partial::<chain_spec::bridge_hubs::westend::RuntimeApi, _>(
								&$config,
								crate::service::aura_build_import_queue::<_, AuraId>,
							)?;

							let task_manager = $components.task_manager;
							{ $( $code )* }.map(|v| (v, task_manager))
						})
					},
					chain_spec::bridge_hubs::BridgeHubRuntimeType::Rococo |
					chain_spec::bridge_hubs::BridgeHubRuntimeType::RococoLocal |
					chain_spec::bridge_hubs::BridgeHubRuntimeType::RococoDevelopment => {
						runner.async_run(|$config| {
							let $components = new_partial::<chain_spec::bridge_hubs::rococo::RuntimeApi, _>(
								&$config,
								crate::service::aura_build_import_queue::<_, AuraId>,
							)?;

							let task_manager = $components.task_manager;
							{ $( $code )* }.map(|v| (v, task_manager))
						})
					},
					chain_spec::bridge_hubs::BridgeHubRuntimeType::Wococo |
					chain_spec::bridge_hubs::BridgeHubRuntimeType::WococoLocal => {
						runner.async_run(|$config| {
							let $components = new_partial::<chain_spec::bridge_hubs::wococo::RuntimeApi, _>(
								&$config,
								crate::service::aura_build_import_queue::<_, AuraId>,
							)?;

							let task_manager = $components.task_manager;
							{ $( $code )* }.map(|v| (v, task_manager))
						})
					}
				}
			},
			Runtime::Coretime(coretime_runtime_type) => {
				match coretime_runtime_type {
					chain_spec::coretime::CoretimeRuntimeType::Polkadot |
					chain_spec::coretime::CoretimeRuntimeType::PolkadotLocal |
					chain_spec::coretime::CoretimeRuntimeType::PolkadotDevelopment => {
						runner.async_run(|$config| {
							let $components = new_partial::<chain_spec::coretime::polkadot::RuntimeApi, _>(
								&$config,
								crate::service::aura_build_import_queue::<_, AuraId>,
							)?;

							let task_manager = $components.task_manager;
							{ $( $code )* }.map(|v| (v, task_manager))
						})
					},
					chain_spec::coretime::CoretimeRuntimeType::Kusama |
					chain_spec::coretime::CoretimeRuntimeType::KusamaLocal |
					chain_spec::coretime::CoretimeRuntimeType::KusamaDevelopment => {
						runner.async_run(|$config| {
							let $components = new_partial::<chain_spec::coretime::kusama::RuntimeApi, _>(
								&$config,
								crate::service::aura_build_import_queue::<_, AuraId>,
							)?;

							let task_manager = $components.task_manager;
							{ $( $code )* }.map(|v| (v, task_manager))
						})
					},
					chain_spec::coretime::CoretimeRuntimeType::Rococo => {
						runner.async_run(|$config| {
							let $components = new_partial::<chain_spec::coretime::rococo::RuntimeApi, _>(
								&$config,
								crate::service::aura_build_import_queue::<_, AuraId>,
							)?;

							let task_manager = $components.task_manager;
							{ $( $code )* }.map(|v| (v, task_manager))
						})
					},
					chain_spec::coretime::CoretimeRuntimeType::Westend => {
						runner.async_run(|$config| {
							let $components = new_partial::<chain_spec::coretime::westend::RuntimeApi, _>(
								&$config,
								crate::service::aura_build_import_queue::<_, AuraId>,
							)?;

							let task_manager = $components.task_manager;
							{ $( $code )* }.map(|v| (v, task_manager))
						})
					},
				}
			},
			Runtime::Penpal(_) | Runtime::Default => {
				runner.async_run(|$config| {
					let $components = new_partial::<
						rococo_parachain_runtime::RuntimeApi,
						_,
					>(
						&$config,
						crate::service::rococo_parachain_build_import_queue,
					)?;
					let task_manager = $components.task_manager;
					{ $( $code )* }.map(|v| (v, task_manager))
				})
			},
			Runtime::Glutton => {
				runner.async_run(|$config| {
					let $components = new_partial::<glutton_runtime::RuntimeApi, _>(
						&$config,
						crate::service::shell_build_import_queue,
					)?;
					let task_manager = $components.task_manager;
					{ $( $code )* }.map(|v| (v, task_manager))
				})
			}
		}
	}}
}

/// Parse command line arguments into service configuration.
pub fn run() -> Result<()> {
	let cli = Cli::from_args();

	match &cli.subcommand {
		Some(Subcommand::BuildSpec(cmd)) => {
			let runner = cli.create_runner(cmd)?;
			runner.sync_run(|config| cmd.run(config.chain_spec, config.network))
		},
		Some(Subcommand::CheckBlock(cmd)) => {
			construct_async_run!(|components, cli, cmd, config| {
				Ok(cmd.run(components.client, components.import_queue))
			})
		},
		Some(Subcommand::ExportBlocks(cmd)) => {
			construct_async_run!(|components, cli, cmd, config| {
				Ok(cmd.run(components.client, config.database))
			})
		},
		Some(Subcommand::ExportState(cmd)) => {
			construct_async_run!(|components, cli, cmd, config| {
				Ok(cmd.run(components.client, config.chain_spec))
			})
		},
		Some(Subcommand::ImportBlocks(cmd)) => {
			construct_async_run!(|components, cli, cmd, config| {
				Ok(cmd.run(components.client, components.import_queue))
			})
		},
		Some(Subcommand::Revert(cmd)) => construct_async_run!(|components, cli, cmd, config| {
			Ok(cmd.run(components.client, components.backend, None))
		}),
		Some(Subcommand::PurgeChain(cmd)) => {
			let runner = cli.create_runner(cmd)?;

			runner.sync_run(|config| {
				let polkadot_cli = RelayChainCli::new(
					&config,
					[RelayChainCli::executable_name()].iter().chain(cli.relaychain_args.iter()),
				);

				let polkadot_config = SubstrateCli::create_configuration(
					&polkadot_cli,
					&polkadot_cli,
					config.tokio_handle.clone(),
				)
				.map_err(|err| format!("Relay chain argument error: {}", err))?;

				cmd.run(config, polkadot_config)
			})
		},
		Some(Subcommand::ExportGenesisState(cmd)) => {
			let runner = cli.create_runner(cmd)?;
			runner.sync_run(|config| {
				construct_partials!(config, |partials| cmd.run(&*config.chain_spec, &*partials.client))
			})
		},
		Some(Subcommand::ExportGenesisWasm(cmd)) => {
			let runner = cli.create_runner(cmd)?;
			runner.sync_run(|_config| {
				let spec = cli.load_spec(&cmd.shared_params.chain.clone().unwrap_or_default())?;
				cmd.run(&*spec)
			})
		},
		Some(Subcommand::Benchmark(cmd)) => {
			let runner = cli.create_runner(cmd)?;

			// Switch on the concrete benchmark sub-command-
			match cmd {
				BenchmarkCmd::Pallet(cmd) =>
					if cfg!(feature = "runtime-benchmarks") {
						runner.sync_run(|config| cmd.run::<Block, ()>(config))
					} else {
						Err("Benchmarking wasn't enabled when building the node. \
				You can enable it with `--features runtime-benchmarks`."
							.into())
					},
				BenchmarkCmd::Block(cmd) => runner.sync_run(|config| {
					construct_partials!(config, |partials| cmd.run(partials.client))
				}),
				#[cfg(not(feature = "runtime-benchmarks"))]
				BenchmarkCmd::Storage(_) =>
					return Err(sc_cli::Error::Input(
						"Compile with --features=runtime-benchmarks \
						to enable storage benchmarks."
							.into(),
					)
					.into()),
				#[cfg(feature = "runtime-benchmarks")]
				BenchmarkCmd::Storage(cmd) => runner.sync_run(|config| {
					construct_partials!(config, |partials| {
						let db = partials.backend.expose_db();
						let storage = partials.backend.expose_storage();

						cmd.run(config, partials.client.clone(), db, storage)
					})
				}),
				BenchmarkCmd::Machine(cmd) =>
					runner.sync_run(|config| cmd.run(&config, SUBSTRATE_REFERENCE_HARDWARE.clone())),
				// NOTE: this allows the Client to leniently implement
				// new benchmark commands without requiring a companion MR.
				#[allow(unreachable_patterns)]
				_ => Err("Benchmarking sub-command unsupported".into()),
			}
		},
		Some(Subcommand::TryRuntime) => Err("The `try-runtime` subcommand has been migrated to a standalone CLI (https://github.com/paritytech/try-runtime-cli). It is no longer being maintained here and will be removed entirely some time after January 2024. Please remove this subcommand from your runtime and use the standalone CLI.".into()),
		Some(Subcommand::Key(cmd)) => Ok(cmd.run(&cli)?),
		None => {
			let runner = cli.create_runner(&cli.run.normalize())?;
			let collator_options = cli.run.collator_options();

			runner.run_node_until_exit(|config| async move {
				// If Statemint (Statemine, Westmint, Rockmine) DB exists and we're using the
				// asset-hub chain spec, then rename the base path to the new chain ID. In the case
				// that both file paths exist, the node will exit, as the user must decide (by
				// deleting one path) the information that they want to use as their DB.
				let old_name = match config.chain_spec.id() {
					"asset-hub-polkadot" => Some("statemint"),
					"asset-hub-kusama" => Some("statemine"),
					"asset-hub-westend" => Some("westmint"),
					"asset-hub-rococo" => Some("rockmine"),
					_ => None,
				};

				if let Some(old_name) = old_name {
					let new_path = config.base_path.config_dir(config.chain_spec.id());
					let old_path = config.base_path.config_dir(old_name);

					if old_path.exists() && new_path.exists() {
							return Err(format!(
							"Found legacy {} path {} and new asset-hub path {}. Delete one path such that only one exists.",
							old_name, old_path.display(), new_path.display()
						).into())
					}

					if old_path.exists() {
						std::fs::rename(old_path.clone(), new_path.clone())?;
						info!(
							"Statemint renamed to Asset Hub. The filepath with associated data on disk has been renamed from {} to {}.",
							old_path.display(), new_path.display()
						);
					}
				}

				let hwbench = (!cli.no_hardware_benchmarks).then_some(
					config.database.path().map(|database_path| {
						let _ = std::fs::create_dir_all(database_path);
						sc_sysinfo::gather_hwbench(Some(database_path))
					})).flatten();

				let para_id = chain_spec::Extensions::try_get(&*config.chain_spec)
					.map(|e| e.para_id)
					.ok_or("Could not find parachain extension in chain-spec.")?;

				let polkadot_cli = RelayChainCli::new(
					&config,
					[RelayChainCli::executable_name()].iter().chain(cli.relaychain_args.iter()),
				);

				let id = ParaId::from(para_id);

				let parachain_account =
					AccountIdConversion::<polkadot_primitives::AccountId>::into_account_truncating(&id);

				let tokio_handle = config.tokio_handle.clone();
				let polkadot_config =
					SubstrateCli::create_configuration(&polkadot_cli, &polkadot_cli, tokio_handle)
						.map_err(|err| format!("Relay chain argument error: {}", err))?;

				info!("Parachain id: {:?}", id);
				info!("Parachain Account: {}", parachain_account);
				info!("Is collating: {}", if config.role.is_authority() { "yes" } else { "no" });

				match config.chain_spec.runtime() {
					Runtime::AssetHubPolkadot => crate::service::start_generic_aura_node::<
						asset_hub_polkadot_runtime::RuntimeApi,
						AssetHubPolkadotAuraId,
					>(config, polkadot_config, collator_options, id, hwbench)
					.await
					.map(|r| r.0)
					.map_err(Into::into),

					Runtime::AssetHubKusama => crate::service::start_generic_aura_node::<
						asset_hub_kusama_runtime::RuntimeApi,
						AuraId,
					>(config, polkadot_config, collator_options, id, hwbench)
					.await
					.map(|r| r.0)
					.map_err(Into::into),
					Runtime::AssetHubWestend => crate::service::start_generic_aura_node::<
						asset_hub_westend_runtime::RuntimeApi,
						AuraId,
					>(config, polkadot_config, collator_options, id, hwbench)
					.await
					.map(|r| r.0)
					.map_err(Into::into),

					Runtime::CollectivesPolkadot | Runtime::CollectivesWestend =>
						crate::service::start_generic_aura_node::<
							collectives_polkadot_runtime::RuntimeApi,
							AuraId,
						>(config, polkadot_config, collator_options, id, hwbench)
						.await
						.map(|r| r.0)
						.map_err(Into::into),
					Runtime::Shell =>
						crate::service::start_shell_node::<shell_runtime::RuntimeApi>(
							config,
							polkadot_config,
							collator_options,
							id,
							hwbench,
						)
						.await
						.map(|r| r.0)
						.map_err(Into::into),

					Runtime::Seedling => crate::service::start_shell_node::<
						seedling_runtime::RuntimeApi,
					>(config, polkadot_config, collator_options, id, hwbench)
					.await
					.map(|r| r.0)
					.map_err(Into::into),
					Runtime::ContractsRococo => crate::service::start_contracts_rococo_node(
						config,
						polkadot_config,
						collator_options,
						id,
						hwbench,
					)
					.await
					.map(|r| r.0)
					.map_err(Into::into),

					Runtime::BridgeHub(bridge_hub_runtime_type) => match bridge_hub_runtime_type {
						chain_spec::bridge_hubs::BridgeHubRuntimeType::Polkadot |
						chain_spec::bridge_hubs::BridgeHubRuntimeType::PolkadotLocal |
						chain_spec::bridge_hubs::BridgeHubRuntimeType::PolkadotDevelopment =>
							crate::service::start_generic_aura_node::<
								chain_spec::bridge_hubs::polkadot::RuntimeApi,
								AuraId,
							>(config, polkadot_config, collator_options, id, hwbench)
								.await
								.map(|r| r.0),
						chain_spec::bridge_hubs::BridgeHubRuntimeType::Kusama |
						chain_spec::bridge_hubs::BridgeHubRuntimeType::KusamaLocal |
						chain_spec::bridge_hubs::BridgeHubRuntimeType::KusamaDevelopment =>
							crate::service::start_generic_aura_node::<
								chain_spec::bridge_hubs::kusama::RuntimeApi,
								AuraId,
							>(config, polkadot_config, collator_options, id, hwbench)
							.await
							.map(|r| r.0),
						chain_spec::bridge_hubs::BridgeHubRuntimeType::Westend =>
							crate::service::start_generic_aura_node::<
								chain_spec::bridge_hubs::westend::RuntimeApi,
								AuraId,
							>(config, polkadot_config, collator_options, id, hwbench)
							.await
							.map(|r| r.0),
						chain_spec::bridge_hubs::BridgeHubRuntimeType::Rococo |
						chain_spec::bridge_hubs::BridgeHubRuntimeType::RococoLocal |
						chain_spec::bridge_hubs::BridgeHubRuntimeType::RococoDevelopment =>
							crate::service::start_generic_aura_node::<
								chain_spec::bridge_hubs::rococo::RuntimeApi,
								AuraId,
							>(config, polkadot_config, collator_options, id, hwbench)
							.await
							.map(|r| r.0),
						chain_spec::bridge_hubs::BridgeHubRuntimeType::Wococo |
						chain_spec::bridge_hubs::BridgeHubRuntimeType::WococoLocal =>
							crate::service::start_generic_aura_node::<
								chain_spec::bridge_hubs::wococo::RuntimeApi,
								AuraId,
							>(config, polkadot_config, collator_options, id, hwbench)
							.await
							.map(|r| r.0),
					}
					.map_err(Into::into),

					Runtime::Coretime(coretime_runtime_type) => match coretime_runtime_type {
						chain_spec::coretime::CoretimeRuntimeType::Polkadot |
						chain_spec::coretime::CoretimeRuntimeType::PolkadotLocal |
						chain_spec::coretime::CoretimeRuntimeType::PolkadotDevelopment =>
							crate::service::start_generic_aura_node::<
								chain_spec::coretime::polkadot::RuntimeApi,
								AuraId,
							>(config, polkadot_config, collator_options, id, hwbench)
								.await
								.map(|r| r.0),
						chain_spec::coretime::CoretimeRuntimeType::Kusama |
						chain_spec::coretime::CoretimeRuntimeType::KusamaLocal |
						chain_spec::coretime::CoretimeRuntimeType::KusamaDevelopment =>
							crate::service::start_generic_aura_node::<
								chain_spec::coretime::kusama::RuntimeApi,
								AuraId,
							>(config, polkadot_config, collator_options, id, hwbench)
							.await
							.map(|r| r.0),
						chain_spec::coretime::CoretimeRuntimeType::Rococo =>
							crate::service::start_generic_aura_node::<
								chain_spec::coretime::rococo::RuntimeApi,
								AuraId,
							>(config, polkadot_config, collator_options, id, hwbench)
							.await
							.map(|r| r.0),
						chain_spec::coretime::CoretimeRuntimeType::Westend =>
							crate::service::start_generic_aura_node::<
								chain_spec::coretime::westend::RuntimeApi,
								AuraId,
							>(config, polkadot_config, collator_options, id, hwbench)
							.await
							.map(|r| r.0),
					}
					.map_err(Into::into),

					Runtime::Penpal(_) | Runtime::Default =>
						crate::service::start_rococo_parachain_node(
							config,
							polkadot_config,
							collator_options,
							id,
							hwbench,
						)
						.await
						.map(|r| r.0)
						.map_err(Into::into),

					Runtime::Glutton =>
						crate::service::start_shell_node::<glutton_runtime::RuntimeApi>(
							config,
							polkadot_config,
							collator_options,
							id,
							hwbench,
						)
						.await
						.map(|r| r.0)
						.map_err(Into::into),
				}
			})
		},
	}
}

impl DefaultConfigurationValues for RelayChainCli {
	fn p2p_listen_port() -> u16 {
		30334
	}

	fn rpc_listen_port() -> u16 {
		9945
	}

	fn prometheus_listen_port() -> u16 {
		9616
	}
}

impl CliConfiguration<Self> for RelayChainCli {
	fn shared_params(&self) -> &SharedParams {
		self.base.base.shared_params()
	}

	fn import_params(&self) -> Option<&ImportParams> {
		self.base.base.import_params()
	}

	fn network_params(&self) -> Option<&NetworkParams> {
		self.base.base.network_params()
	}

	fn keystore_params(&self) -> Option<&KeystoreParams> {
		self.base.base.keystore_params()
	}

	fn base_path(&self) -> Result<Option<BasePath>> {
		Ok(self
			.shared_params()
			.base_path()?
			.or_else(|| self.base_path.clone().map(Into::into)))
	}

	fn rpc_addr(&self, default_listen_port: u16) -> Result<Option<SocketAddr>> {
		self.base.base.rpc_addr(default_listen_port)
	}

	fn prometheus_config(
		&self,
		default_listen_port: u16,
		chain_spec: &Box<dyn ChainSpec>,
	) -> Result<Option<PrometheusConfig>> {
		self.base.base.prometheus_config(default_listen_port, chain_spec)
	}

	fn init<F>(
		&self,
		_support_url: &String,
		_impl_version: &String,
		_logger_hook: F,
		_config: &sc_service::Configuration,
	) -> Result<()>
	where
		F: FnOnce(&mut sc_cli::LoggerBuilder, &sc_service::Configuration),
	{
		unreachable!("PolkadotCli is never initialized; qed");
	}

	fn chain_id(&self, is_dev: bool) -> Result<String> {
		let chain_id = self.base.base.chain_id(is_dev)?;

		Ok(if chain_id.is_empty() { self.chain_id.clone().unwrap_or_default() } else { chain_id })
	}

	fn role(&self, is_dev: bool) -> Result<sc_service::Role> {
		self.base.base.role(is_dev)
	}

	fn transaction_pool(&self, is_dev: bool) -> Result<sc_service::config::TransactionPoolOptions> {
		self.base.base.transaction_pool(is_dev)
	}

	fn trie_cache_maximum_size(&self) -> Result<Option<usize>> {
		self.base.base.trie_cache_maximum_size()
	}

	fn rpc_methods(&self) -> Result<sc_service::config::RpcMethods> {
		self.base.base.rpc_methods()
	}

	fn rpc_max_connections(&self) -> Result<u32> {
		self.base.base.rpc_max_connections()
	}

	fn rpc_cors(&self, is_dev: bool) -> Result<Option<Vec<String>>> {
		self.base.base.rpc_cors(is_dev)
	}

	fn default_heap_pages(&self) -> Result<Option<u64>> {
		self.base.base.default_heap_pages()
	}

	fn force_authoring(&self) -> Result<bool> {
		self.base.base.force_authoring()
	}

	fn disable_grandpa(&self) -> Result<bool> {
		self.base.base.disable_grandpa()
	}

	fn max_runtime_instances(&self) -> Result<Option<usize>> {
		self.base.base.max_runtime_instances()
	}

	fn announce_block(&self) -> Result<bool> {
		self.base.base.announce_block()
	}

	fn telemetry_endpoints(
		&self,
		chain_spec: &Box<dyn ChainSpec>,
	) -> Result<Option<sc_telemetry::TelemetryEndpoints>> {
		self.base.base.telemetry_endpoints(chain_spec)
	}

	fn node_name(&self) -> Result<String> {
		self.base.base.node_name()
	}
}

#[cfg(test)]
mod tests {
	use crate::{
		chain_spec::{get_account_id_from_seed, get_from_seed},
		command::{Runtime, RuntimeResolver},
	};
	use sc_chain_spec::{ChainSpec, ChainSpecExtension, ChainSpecGroup, ChainType, Extension};
	use serde::{Deserialize, Serialize};
	use sp_core::sr25519;
	use std::path::PathBuf;
	use tempfile::TempDir;

	#[derive(
		Debug, Clone, PartialEq, Serialize, Deserialize, ChainSpecGroup, ChainSpecExtension, Default,
	)]
	#[serde(deny_unknown_fields)]
	pub struct Extensions1 {
		pub attribute1: String,
		pub attribute2: u32,
	}

	#[derive(
		Debug, Clone, PartialEq, Serialize, Deserialize, ChainSpecGroup, ChainSpecExtension, Default,
	)]
	#[serde(deny_unknown_fields)]
	pub struct Extensions2 {
		pub attribute_x: String,
		pub attribute_y: String,
		pub attribute_z: u32,
	}

	fn store_configuration(dir: &TempDir, spec: Box<dyn ChainSpec>) -> PathBuf {
		let raw_output = true;
		let json = sc_service::chain_ops::build_spec(&*spec, raw_output)
			.expect("Failed to build json string");
		let mut cfg_file_path = dir.path().to_path_buf();
		cfg_file_path.push(spec.id());
		cfg_file_path.set_extension("json");
		std::fs::write(&cfg_file_path, json).expect("Failed to write to json file");
		cfg_file_path
	}

	pub type DummyChainSpec<E> =
		sc_service::GenericChainSpec<rococo_parachain_runtime::RuntimeGenesisConfig, E>;

	pub fn create_default_with_extensions<E: Extension>(
		id: &str,
		extension: E,
	) -> DummyChainSpec<E> {
		DummyChainSpec::from_genesis(
			"Dummy local testnet",
			id,
			ChainType::Local,
			move || {
				crate::chain_spec::rococo_parachain::testnet_genesis(
					get_account_id_from_seed::<sr25519::Public>("Alice"),
					vec![
						get_from_seed::<rococo_parachain_runtime::AuraId>("Alice"),
						get_from_seed::<rococo_parachain_runtime::AuraId>("Bob"),
					],
					vec![get_account_id_from_seed::<sr25519::Public>("Alice")],
					1000.into(),
				)
			},
			Vec::new(),
			None,
			None,
			None,
			None,
			extension,
		)
	}

	#[test]
	fn test_resolve_runtime_for_different_configuration_files() {
		let temp_dir = tempfile::tempdir().expect("Failed to access tempdir");

		let path = store_configuration(
			&temp_dir,
			Box::new(create_default_with_extensions("shell-1", Extensions1::default())),
		);
		assert_eq!(Runtime::Shell, path.runtime());

		let path = store_configuration(
			&temp_dir,
			Box::new(create_default_with_extensions("shell-2", Extensions2::default())),
		);
		assert_eq!(Runtime::Shell, path.runtime());

		let path = store_configuration(
			&temp_dir,
			Box::new(create_default_with_extensions("seedling", Extensions2::default())),
		);
		assert_eq!(Runtime::Seedling, path.runtime());

		let path = store_configuration(
			&temp_dir,
			Box::new(crate::chain_spec::rococo_parachain::rococo_parachain_local_config()),
		);
		assert_eq!(Runtime::Default, path.runtime());

		let path = store_configuration(
			&temp_dir,
			Box::new(crate::chain_spec::asset_hubs::asset_hub_kusama_local_config()),
		);
		assert_eq!(Runtime::AssetHubKusama, path.runtime());

		let path = store_configuration(
			&temp_dir,
			Box::new(crate::chain_spec::contracts::contracts_rococo_local_config()),
		);
		assert_eq!(Runtime::ContractsRococo, path.runtime());
	}
}<|MERGE_RESOLUTION|>--- conflicted
+++ resolved
@@ -472,8 +472,16 @@
 				)?;
 				$code
 			},
-<<<<<<< HEAD
 			Runtime::Coretime(coretime_runtime_type) => match coretime_runtime_type {
+				chain_spec::coretime::CoretimeRuntimeType::Polkadot |
+				chain_spec::coretime::CoretimeRuntimeType::PolkadotLocal |
+				chain_spec::coretime::CoretimeRuntimeType::PolkadotDevelopment => {
+					let $partials = new_partial::<chain_spec::coretime::polkadot::RuntimeApi, _>(
+						&$config,
+						crate::service::aura_build_import_queue::<_, AuraId>,
+					)?;
+					$code
+				},
 				chain_spec::coretime::CoretimeRuntimeType::Kusama |
 				chain_spec::coretime::CoretimeRuntimeType::KusamaLocal |
 				chain_spec::coretime::CoretimeRuntimeType::KusamaDevelopment => {
@@ -483,10 +491,8 @@
 					)?;
 					$code
 				},
-				chain_spec::coretime::CoretimeRuntimeType::Polkadot |
-				chain_spec::coretime::CoretimeRuntimeType::PolkadotLocal |
-				chain_spec::coretime::CoretimeRuntimeType::PolkadotDevelopment => {
-					let $partials = new_partial::<chain_spec::coretime::polkadot::RuntimeApi, _>(
+				chain_spec::coretime::CoretimeRuntimeType::Westend => {
+					let $partials = new_partial::<chain_spec::coretime::westend::RuntimeApi, _>(
 						&$config,
 						crate::service::aura_build_import_queue::<_, AuraId>,
 					)?;
@@ -499,16 +505,7 @@
 					)?;
 					$code
 				},
-				chain_spec::coretime::CoretimeRuntimeType::Westend => {
-					let $partials = new_partial::<chain_spec::coretime::westend::RuntimeApi, _>(
-						&$config,
-						crate::service::aura_build_import_queue::<_, AuraId>,
-					)?;
-					$code
-				},
-			},
-			_ => Err("The chain is not supported".into()),
-=======
+			},
 			Runtime::Shell => {
 				let $partials = new_partial::<shell_runtime::RuntimeApi, _>(
 					&$config,
@@ -544,7 +541,6 @@
 				)?;
 				$code
 			},
->>>>>>> cdbdbc75
 		}
 	};
 }
