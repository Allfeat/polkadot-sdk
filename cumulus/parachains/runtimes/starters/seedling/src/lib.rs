// Copyright (C) Parity Technologies (UK) Ltd.
// This file is part of Cumulus.

// Cumulus is free software: you can redistribute it and/or modify
// it under the terms of the GNU General Public License as published by
// the Free Software Foundation, either version 3 of the License, or
// (at your option) any later version.

// Cumulus is distributed in the hope that it will be useful,
// but WITHOUT ANY WARRANTY; without even the implied warranty of
// MERCHANTABILITY or FITNESS FOR A PARTICULAR PURPOSE.  See the
// GNU General Public License for more details.

// You should have received a copy of the GNU General Public License
// along with Cumulus.  If not, see <http://www.gnu.org/licenses/>.

//! # Seedling Runtime
//!
//! Seedling is a parachain meant to help parachain auction winners migrate a blockchain from
//! another consensus system into the consensus system of a given Relay Chain.

#![cfg_attr(not(feature = "std"), no_std)]
// `construct_runtime!` does a lot of recursion and requires us to increase the limit to 256.
#![recursion_limit = "256"]

// Make the WASM binary available.
#[cfg(feature = "std")]
include!(concat!(env!("OUT_DIR"), "/wasm_binary.rs"));

use cumulus_pallet_parachain_system::RelayNumberMonotonicallyIncreases;
use sp_api::impl_runtime_apis;
pub use sp_consensus_aura::sr25519::AuthorityId as AuraId;
use sp_core::{crypto::KeyTypeId, OpaqueMetadata};
use sp_runtime::{
	create_runtime_str, generic, impl_opaque_keys,
	traits::{AccountIdLookup, BlakeTwo256, Block as BlockT},
	transaction_validity::{TransactionSource, TransactionValidity},
	ApplyExtrinsicResult,
};
use sp_std::prelude::*;
#[cfg(feature = "std")]
use sp_version::NativeVersion;
use sp_version::RuntimeVersion;

// A few exports that help ease life for downstream crates.
pub use frame_support::{
	construct_runtime,
	dispatch::DispatchClass,
	parameter_types,
	traits::{ConstBool, ConstU32, ConstU64, ConstU8, EitherOfDiverse, IsInVec, Randomness},
	weights::{
		constants::{
			BlockExecutionWeight, ExtrinsicBaseWeight, RocksDbWeight, WEIGHT_REF_TIME_PER_SECOND,
		},
		IdentityFee, Weight,
	},
	StorageValue,
};
use frame_system::limits::{BlockLength, BlockWeights};
use parachains_common::{AccountId, Signature};
#[cfg(any(feature = "std", test))]
pub use sp_runtime::BuildStorage;
pub use sp_runtime::{Perbill, Permill};

impl_opaque_keys! {
	pub struct SessionKeys {
		pub aura: Aura,
	}
}

/// This runtime version.
#[sp_version::runtime_version]
pub const VERSION: RuntimeVersion = RuntimeVersion {
	spec_name: create_runtime_str!("seedling"),
	impl_name: create_runtime_str!("seedling"),
	authoring_version: 1,
	spec_version: 10000,
	impl_version: 0,
	apis: RUNTIME_API_VERSIONS,
	transaction_version: 2,
	state_version: 0,
};

/// The version information used to identify this runtime when compiled natively.
#[cfg(feature = "std")]
pub fn native_version() -> NativeVersion {
	NativeVersion { runtime_version: VERSION, can_author_with: Default::default() }
}

/// Maximum number of blocks simultaneously accepted by the Runtime, not yet included
/// into the relay chain.
const UNINCLUDED_SEGMENT_CAPACITY: u32 = 1;
/// How many parachain blocks are processed by the relay chain per parent. Limits the
/// number of blocks authored per slot.
const BLOCK_PROCESSING_VELOCITY: u32 = 1;
/// Relay chain slot duration, in milliseconds.
const RELAY_CHAIN_SLOT_DURATION_MILLIS: u32 = 6000;

/// We assume that ~10% of the block weight is consumed by `on_initialize` handlers.
/// This is used to limit the maximal weight of a single extrinsic.
const AVERAGE_ON_INITIALIZE_RATIO: Perbill = Perbill::from_percent(10);
/// We allow `Normal` extrinsics to fill up the block up to 75%, the rest can be used
/// by  Operational  extrinsics.
const NORMAL_DISPATCH_RATIO: Perbill = Perbill::from_percent(75);
/// We allow for .5 seconds of compute with a 12 second average block time.
const MAXIMUM_BLOCK_WEIGHT: Weight = Weight::from_parts(
	WEIGHT_REF_TIME_PER_SECOND.saturating_div(2),
	cumulus_primitives_core::relay_chain::MAX_POV_SIZE as u64,
);

parameter_types! {
	pub const BlockHashCount: BlockNumber = 250;
	pub const Version: RuntimeVersion = VERSION;
	pub RuntimeBlockLength: BlockLength =
		BlockLength::max_with_normal_ratio(5 * 1024 * 1024, NORMAL_DISPATCH_RATIO);
	pub RuntimeBlockWeights: BlockWeights = BlockWeights::builder()
		.base_block(BlockExecutionWeight::get())
		.for_class(DispatchClass::all(), |weights| {
			weights.base_extrinsic = ExtrinsicBaseWeight::get();
		})
		.for_class(DispatchClass::Normal, |weights| {
			weights.max_total = Some(NORMAL_DISPATCH_RATIO * MAXIMUM_BLOCK_WEIGHT);
		})
		.for_class(DispatchClass::Operational, |weights| {
			weights.max_total = Some(MAXIMUM_BLOCK_WEIGHT);
			// Operational transactions have some extra reserved space, so that they
			// are included even if block reached `MAXIMUM_BLOCK_WEIGHT`.
			weights.reserved = Some(
				MAXIMUM_BLOCK_WEIGHT - NORMAL_DISPATCH_RATIO * MAXIMUM_BLOCK_WEIGHT
			);
		})
		.avg_block_initialization(AVERAGE_ON_INITIALIZE_RATIO)
		.build_or_panic();
	pub const SS58Prefix: u8 = 42;
}
impl frame_system::Config for Runtime {
	/// The identifier used to distinguish between accounts.
	type AccountId = AccountId;
	/// The aggregated dispatch type that is available for extrinsics.
	type RuntimeCall = RuntimeCall;
	/// The lookup mechanism to get account ID from whatever is passed in dispatchers.
	type Lookup = AccountIdLookup<AccountId, ()>;
	/// The index type for storing how many extrinsics an account has signed.
	type Nonce = Nonce;
	/// The type for hashing blocks and tries.
	type Hash = Hash;
	/// The hashing algorithm used.
	type Hashing = BlakeTwo256;
	/// The block type.
	type Block = Block;
	/// The ubiquitous event type.
	type RuntimeEvent = RuntimeEvent;
	/// The ubiquitous origin type.
	type RuntimeOrigin = RuntimeOrigin;
	/// Maximum number of block number to block hash mappings to keep (oldest pruned first).
	type BlockHashCount = BlockHashCount;
	/// Runtime version.
	type Version = Version;
	/// Converts a module to an index of this module in the runtime.
	type PalletInfo = PalletInfo;
	type AccountData = pallet_balances::AccountData<u128>;
	type OnNewAccount = ();
	type OnKilledAccount = ();
	type DbWeight = ();
	type BaseCallFilter = frame_support::traits::Everything;
	type SystemWeightInfo = ();
	type BlockWeights = RuntimeBlockWeights;
	type BlockLength = RuntimeBlockLength;
	type SS58Prefix = SS58Prefix;
	type OnSetCode = cumulus_pallet_parachain_system::ParachainSetCode<Self>;
	type MaxConsumers = frame_support::traits::ConstU32<16>;
}

impl pallet_sudo::Config for Runtime {
	type RuntimeCall = RuntimeCall;
	type RuntimeEvent = RuntimeEvent;
	type WeightInfo = pallet_sudo::weights::SubstrateWeight<Runtime>;
}

impl cumulus_pallet_solo_to_para::Config for Runtime {
	type RuntimeEvent = RuntimeEvent;
}

impl cumulus_pallet_parachain_system::Config for Runtime {
	type RuntimeEvent = RuntimeEvent;
	type OnSystemEvent = cumulus_pallet_solo_to_para::Pallet<Runtime>;
	type SelfParaId = parachain_info::Pallet<Runtime>;
	type OutboundXcmpMessageSource = ();
	type DmpMessageHandler = ();
	type ReservedDmpWeight = ();
	type XcmpMessageHandler = ();
	type ReservedXcmpWeight = ();
	type CheckAssociatedRelayNumber = RelayNumberMonotonicallyIncreases;
	type ConsensusHook = cumulus_pallet_aura_ext::FixedVelocityConsensusHook<
		Runtime,
		RELAY_CHAIN_SLOT_DURATION_MILLIS,
		BLOCK_PROCESSING_VELOCITY,
		UNINCLUDED_SEGMENT_CAPACITY,
	>;
}

impl parachain_info::Config for Runtime {}

impl cumulus_pallet_aura_ext::Config for Runtime {}

impl pallet_aura::Config for Runtime {
	type AuthorityId = AuraId;
	type DisabledValidators = ();
	type MaxAuthorities = ConstU32<100_000>;
	type AllowMultipleBlocksPerSlot = ConstBool<false>;
	#[cfg(feature = "experimental")]
	type SlotDuration = pallet_aura::MinimumPeriodTimesTwo<Self>;
}

impl pallet_timestamp::Config for Runtime {
	type Moment = u64;
	type OnTimestampSet = Aura;
	type MinimumPeriod = ConstU64<0>;
	type WeightInfo = ();
}

construct_runtime! {
	pub enum Runtime
	{
		System: frame_system::{Pallet, Call, Storage, Config<T>, Event<T>},
		Sudo: pallet_sudo::{Pallet, Call, Storage, Config<T>, Event<T>},
		Timestamp: pallet_timestamp::{Pallet, Call, Storage, Inherent},

		ParachainSystem: cumulus_pallet_parachain_system::{
			Pallet, Call, Config<T>, Storage, Inherent, Event<T>, ValidateUnsigned,
		},
		ParachainInfo: parachain_info::{Pallet, Storage, Config<T>},
		SoloToPara: cumulus_pallet_solo_to_para::{Pallet, Call, Storage, Event},
		Aura: pallet_aura::{Pallet, Storage, Config<T>},
		AuraExt: cumulus_pallet_aura_ext::{Pallet, Storage, Config<T>},
	}
}

/// Index of a transaction in the chain.
pub type Nonce = u32;
/// A hash of some data used by the chain.
pub type Hash = sp_core::H256;
/// An index to a block.
pub type BlockNumber = u32;
/// The address format for describing accounts.
pub type Address = sp_runtime::MultiAddress<AccountId, ()>;
/// Block header type as expected by this runtime.
pub type Header = generic::Header<BlockNumber, BlakeTwo256>;
/// Block type as expected by this runtime.
pub type Block = generic::Block<Header, UncheckedExtrinsic>;
/// A Block signed with a Justification
pub type SignedBlock = generic::SignedBlock<Block>;
/// BlockId type as expected by this runtime.
pub type BlockId = generic::BlockId<Block>;
/// The SignedExtension to the basic transaction logic.
pub type SignedExtra = (
	frame_system::CheckSpecVersion<Runtime>,
	frame_system::CheckTxVersion<Runtime>,
	frame_system::CheckGenesis<Runtime>,
	frame_system::CheckEra<Runtime>,
	frame_system::CheckNonce<Runtime>,
	pallet_sudo::CheckOnlySudoAccount<Runtime>,
);
/// Unchecked extrinsic type as expected by this runtime.
pub type UncheckedExtrinsic =
	generic::UncheckedExtrinsic<Address, RuntimeCall, Signature, SignedExtra>;

/// Executive: handles dispatch to the various modules.
pub type Executive = frame_executive::Executive<
	Runtime,
	Block,
	frame_system::ChainContext<Runtime>,
	Runtime,
	AllPalletsWithSystem,
>;

impl_runtime_apis! {
	impl sp_consensus_aura::AuraApi<Block, AuraId> for Runtime {
		fn slot_duration() -> sp_consensus_aura::SlotDuration {
			sp_consensus_aura::SlotDuration::from_millis(Aura::slot_duration())
		}

		fn authorities() -> Vec<AuraId> {
			Aura::authorities().into_inner()
		}
	}

	impl sp_api::Core<Block> for Runtime {
		fn version() -> RuntimeVersion {
			VERSION
		}

		fn execute_block(block: Block) {
			Executive::execute_block(block)
		}

		fn initialize_block(header: &<Block as BlockT>::Header) {
			Executive::initialize_block(header)
		}
	}

	impl sp_api::Metadata<Block> for Runtime {
		fn metadata() -> OpaqueMetadata {
			OpaqueMetadata::new(Runtime::metadata().into())
		}

		fn metadata_at_version(version: u32) -> Option<OpaqueMetadata> {
			Runtime::metadata_at_version(version)
		}

		fn metadata_versions() -> sp_std::vec::Vec<u32> {
			Runtime::metadata_versions()
		}
	}

	impl sp_block_builder::BlockBuilder<Block> for Runtime {
		fn apply_extrinsic(
			extrinsic: <Block as BlockT>::Extrinsic,
		) -> ApplyExtrinsicResult {
			Executive::apply_extrinsic(extrinsic)
		}

		fn finalize_block() -> <Block as BlockT>::Header {
			Executive::finalize_block()
		}

		fn inherent_extrinsics(data: sp_inherents::InherentData) -> Vec<<Block as BlockT>::Extrinsic> {
			data.create_extrinsics()
		}

		fn check_inherents(block: Block, data: sp_inherents::InherentData) -> sp_inherents::CheckInherentsResult {
			data.check_extrinsics(&block)
		}
	}

	impl sp_transaction_pool::runtime_api::TaggedTransactionQueue<Block> for Runtime {
		fn validate_transaction(
			source: TransactionSource,
			tx: <Block as BlockT>::Extrinsic,
			block_hash: <Block as BlockT>::Hash,
		) -> TransactionValidity {
			Executive::validate_transaction(source, tx, block_hash)
		}
	}

	impl sp_offchain::OffchainWorkerApi<Block> for Runtime {
		fn offchain_worker(header: &<Block as BlockT>::Header) {
			Executive::offchain_worker(header)
		}
	}

	impl sp_session::SessionKeys<Block> for Runtime {
		fn generate_session_keys(seed: Option<Vec<u8>>) -> Vec<u8> {
			SessionKeys::generate(seed)
		}

<<<<<<< HEAD
		fn generate_session_keys(_: Vec<u8>, _: Option<Vec<u8>>) -> sp_session::GeneratedSessionKeys {
			sp_session::GeneratedSessionKeys { keys: Vec::new(), proof: Vec::new() }
=======
		fn decode_session_keys(
			encoded: Vec<u8>,
		) -> Option<Vec<(Vec<u8>, KeyTypeId)>> {
			SessionKeys::decode_into_raw_public_keys(&encoded)
>>>>>>> c0a4ce1f
		}
	}

	impl cumulus_primitives_core::CollectCollationInfo<Block> for Runtime {
		fn collect_collation_info(header: &<Block as BlockT>::Header) -> cumulus_primitives_core::CollationInfo {
			ParachainSystem::collect_collation_info(header)
		}
	}
}

cumulus_pallet_parachain_system::register_validate_block! {
	Runtime = Runtime,
	BlockExecutor = cumulus_pallet_aura_ext::BlockExecutor::<Runtime, Executive>,
}<|MERGE_RESOLUTION|>--- conflicted
+++ resolved
@@ -350,19 +350,14 @@
 	}
 
 	impl sp_session::SessionKeys<Block> for Runtime {
-		fn generate_session_keys(seed: Option<Vec<u8>>) -> Vec<u8> {
-			SessionKeys::generate(seed)
-		}
-
-<<<<<<< HEAD
 		fn generate_session_keys(_: Vec<u8>, _: Option<Vec<u8>>) -> sp_session::GeneratedSessionKeys {
 			sp_session::GeneratedSessionKeys { keys: Vec::new(), proof: Vec::new() }
-=======
+        }
+
 		fn decode_session_keys(
 			encoded: Vec<u8>,
 		) -> Option<Vec<(Vec<u8>, KeyTypeId)>> {
 			SessionKeys::decode_into_raw_public_keys(&encoded)
->>>>>>> c0a4ce1f
 		}
 	}
 
