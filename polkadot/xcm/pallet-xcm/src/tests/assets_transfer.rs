--- conflicted
+++ resolved
@@ -275,13 +275,8 @@
 	// mint it locally.
 	assert_ok!(AssetsPallet::mint(
 		RuntimeOrigin::signed(BOB),
-<<<<<<< HEAD
 		foreign_asset_id_location.clone(),
-		ALICE,
-=======
-		foreign_asset_id_multilocation,
 		benficiary,
->>>>>>> 1e878780
 		initial_amount
 	));
 
@@ -1486,15 +1481,7 @@
 	new_test_ext_with_balances(balances).execute_with(|| {
 		// create sufficient foreign asset USDC
 		let usdc_initial_local_amount = 142;
-<<<<<<< HEAD
-		let (usdc_chain, usdc_chain_sovereign_account, usdc_id_location) = set_up_foreign_asset(
-			USDC_RESERVE_PARA_ID,
-			Some(USDC_INNER_JUNCTION),
-			usdc_initial_local_amount,
-			true,
-		);
-=======
-		let (usdc_chain, usdc_chain_sovereign_account, usdc_id_multilocation) =
+		let (usdc_chain, usdc_chain_sovereign_account, usdc_id_location) =
 			set_up_foreign_asset(
 				USDC_RESERVE_PARA_ID,
 				Some(USDC_INNER_JUNCTION),
@@ -1502,7 +1489,6 @@
 				usdc_initial_local_amount,
 				true,
 			);
->>>>>>> 1e878780
 
 		// transfer destination is some other parachain
 		let dest = RelayLocation::get().pushed_with_interior(Parachain(OTHER_PARA_ID)).unwrap();
@@ -1649,13 +1635,8 @@
 	new_test_ext_with_balances(balances).execute_with(|| {
 		// create sufficient foreign asset USDT
 		let usdt_initial_local_amount = 42;
-<<<<<<< HEAD
 		let (usdt_chain, usdt_chain_sovereign_account, usdt_id_location) =
-			set_up_foreign_asset(USDT_PARA_ID, None, usdt_initial_local_amount, true);
-=======
-		let (usdt_chain, usdt_chain_sovereign_account, usdt_id_multilocation) =
 			set_up_foreign_asset(USDT_PARA_ID, None, ALICE, usdt_initial_local_amount, true);
->>>>>>> 1e878780
 
 		// native assets transfer destination is USDT chain (teleport trust only for USDT)
 		let dest = usdt_chain;
@@ -1812,13 +1793,8 @@
 	new_test_ext_with_balances(balances).execute_with(|| {
 		// create sufficient foreign asset USDT
 		let usdt_initial_local_amount = 42;
-<<<<<<< HEAD
 		let (_, usdt_chain_sovereign_account, usdt_id_location) =
-			set_up_foreign_asset(USDT_PARA_ID, None, usdt_initial_local_amount, true);
-=======
-		let (_, usdt_chain_sovereign_account, usdt_id_multilocation) =
 			set_up_foreign_asset(USDT_PARA_ID, None, ALICE, usdt_initial_local_amount, true);
->>>>>>> 1e878780
 
 		// create non-sufficient foreign asset BLA
 		let foreign_initial_amount = 142;
@@ -2002,13 +1978,8 @@
 	new_test_ext_with_balances(balances).execute_with(|| {
 		// create sufficient foreign asset USDT
 		let usdt_initial_local_amount = 42;
-<<<<<<< HEAD
 		let (usdt_chain, usdt_chain_sovereign_account, usdt_id_location) =
-			set_up_foreign_asset(USDT_PARA_ID, None, usdt_initial_local_amount, true);
-=======
-		let (usdt_chain, usdt_chain_sovereign_account, usdt_id_multilocation) =
 			set_up_foreign_asset(USDT_PARA_ID, None, ALICE, usdt_initial_local_amount, true);
->>>>>>> 1e878780
 
 		// create non-sufficient foreign asset BLA
 		let foreign_initial_amount = 142;
@@ -2133,13 +2104,8 @@
 	new_test_ext_with_balances(balances).execute_with(|| {
 		// create sufficient foreign asset USDT
 		let usdt_initial_local_amount = 42;
-<<<<<<< HEAD
 		let (usdt_chain, usdt_chain_sovereign_account, usdt_id_location) =
-			set_up_foreign_asset(USDT_PARA_ID, None, usdt_initial_local_amount, true);
-=======
-		let (usdt_chain, usdt_chain_sovereign_account, usdt_id_multilocation) =
 			set_up_foreign_asset(USDT_PARA_ID, None, ALICE, usdt_initial_local_amount, true);
->>>>>>> 1e878780
 
 		// transfer destination is USDT chain (foreign asset needs to go through its reserve chain)
 		let dest = usdt_chain;
@@ -2317,13 +2283,8 @@
 	new_test_ext_with_balances(balances).execute_with(|| {
 		// create non-sufficient foreign asset USDT
 		let usdt_initial_local_amount = 42;
-<<<<<<< HEAD
 		let (usdt_chain, usdt_chain_sovereign_account, usdt_id_location) =
-			set_up_foreign_asset(USDT_PARA_ID, None, usdt_initial_local_amount, false);
-=======
-		let (usdt_chain, usdt_chain_sovereign_account, usdt_id_multilocation) =
 			set_up_foreign_asset(USDT_PARA_ID, None, ALICE, usdt_initial_local_amount, false);
->>>>>>> 1e878780
 
 		// transfer destination is reserve location (no teleport trust)
 		let dest = usdt_chain;
@@ -2490,13 +2451,8 @@
 
 		// create non-sufficient foreign asset USDT
 		let usdt_initial_local_amount = 42;
-<<<<<<< HEAD
 		let (_, usdt_chain_sovereign_account, usdt_id_location) =
-			set_up_foreign_asset(USDT_PARA_ID, None, usdt_initial_local_amount, false);
-=======
-		let (_, usdt_chain_sovereign_account, usdt_id_multilocation) =
 			set_up_foreign_asset(USDT_PARA_ID, None, ALICE, usdt_initial_local_amount, false);
->>>>>>> 1e878780
 
 		// transfer destination is BLA reserve location
 		let dest = reserve_location;
