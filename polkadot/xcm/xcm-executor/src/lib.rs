// Copyright (C) Parity Technologies (UK) Ltd.
// This file is part of Polkadot.

// Polkadot is free software: you can redistribute it and/or modify
// it under the terms of the GNU General Public License as published by
// the Free Software Foundation, either version 3 of the License, or
// (at your option) any later version.

// Polkadot is distributed in the hope that it will be useful,
// but WITHOUT ANY WARRANTY; without even the implied warranty of
// MERCHANTABILITY or FITNESS FOR A PARTICULAR PURPOSE.  See the
// GNU General Public License for more details.

// You should have received a copy of the GNU General Public License
// along with Polkadot.  If not, see <http://www.gnu.org/licenses/>.

#![cfg_attr(not(feature = "std"), no_std)]

use frame_support::{
	dispatch::GetDispatchInfo,
	ensure,
	traits::{Contains, ContainsPair, Defensive, Get, PalletsInfoAccess},
};
use parity_scale_codec::{Decode, Encode};
use sp_core::defer;
use sp_io::hashing::blake2_128;
use sp_std::{marker::PhantomData, prelude::*};
use sp_weights::Weight;
use xcm::latest::prelude::*;

pub mod traits;
use traits::{
	validate_export, AssetExchange, AssetLock, CallDispatcher, ClaimAssets, ConvertOrigin,
<<<<<<< HEAD
	DropAssets, Enact, ExportXcm, FeeManager, FeeReason, OnResponse, ProcessTransaction,
	Properties, ShouldExecute, TransactAsset, VersionChangeNotifier, WeightBounds, WeightTrader,
=======
	DropAssets, Enact, ExportXcm, FeeManager, FeeReason, OnResponse, Properties, ShouldExecute,
	TransactAsset, VersionChangeNotifier, WeightBounds, WeightTrader, XcmAssetTransfers,
>>>>>>> 54f84285
};

mod assets;
pub use assets::Assets;
mod config;
pub use config::Config;

/// A struct to specify how fees are being paid.
#[derive(Copy, Clone, Debug, PartialEq, Eq)]
pub struct FeesMode {
	/// If true, then the fee assets are taken directly from the origin's on-chain account,
	/// otherwise the fee assets are taken from the holding register.
	///
	/// Defaults to false.
	pub jit_withdraw: bool,
}

const RECURSION_LIMIT: u8 = 10;

environmental::environmental!(recursion_count: u8);

/// The XCM executor.
pub struct XcmExecutor<Config: config::Config> {
	holding: Assets,
	holding_limit: usize,
	context: XcmContext,
	original_origin: MultiLocation,
	trader: Config::Trader,
	/// The most recent error result and instruction index into the fragment in which it occurred,
	/// if any.
	error: Option<(u32, XcmError)>,
	/// The surplus weight, defined as the amount by which `max_weight` is
	/// an over-estimate of the actual weight consumed. We do it this way to avoid needing the
	/// execution engine to keep track of all instructions' weights (it only needs to care about
	/// the weight of dynamically determined instructions such as `Transact`).
	total_surplus: Weight,
	total_refunded: Weight,
	error_handler: Xcm<Config::RuntimeCall>,
	error_handler_weight: Weight,
	appendix: Xcm<Config::RuntimeCall>,
	appendix_weight: Weight,
	transact_status: MaybeErrorCode,
	fees_mode: FeesMode,
	_config: PhantomData<Config>,
}

#[cfg(feature = "runtime-benchmarks")]
impl<Config: config::Config> XcmExecutor<Config> {
	pub fn holding(&self) -> &Assets {
		&self.holding
	}
	pub fn set_holding(&mut self, v: Assets) {
		self.holding = v
	}
	pub fn holding_limit(&self) -> &usize {
		&self.holding_limit
	}
	pub fn set_holding_limit(&mut self, v: usize) {
		self.holding_limit = v
	}
	pub fn origin(&self) -> &Option<MultiLocation> {
		&self.context.origin
	}
	pub fn set_origin(&mut self, v: Option<MultiLocation>) {
		self.context.origin = v
	}
	pub fn original_origin(&self) -> &MultiLocation {
		&self.original_origin
	}
	pub fn set_original_origin(&mut self, v: MultiLocation) {
		self.original_origin = v
	}
	pub fn trader(&self) -> &Config::Trader {
		&self.trader
	}
	pub fn set_trader(&mut self, v: Config::Trader) {
		self.trader = v
	}
	pub fn error(&self) -> &Option<(u32, XcmError)> {
		&self.error
	}
	pub fn set_error(&mut self, v: Option<(u32, XcmError)>) {
		self.error = v
	}
	pub fn total_surplus(&self) -> &Weight {
		&self.total_surplus
	}
	pub fn set_total_surplus(&mut self, v: Weight) {
		self.total_surplus = v
	}
	pub fn total_refunded(&self) -> &Weight {
		&self.total_refunded
	}
	pub fn set_total_refunded(&mut self, v: Weight) {
		self.total_refunded = v
	}
	pub fn error_handler(&self) -> &Xcm<Config::RuntimeCall> {
		&self.error_handler
	}
	pub fn set_error_handler(&mut self, v: Xcm<Config::RuntimeCall>) {
		self.error_handler = v
	}
	pub fn error_handler_weight(&self) -> &Weight {
		&self.error_handler_weight
	}
	pub fn set_error_handler_weight(&mut self, v: Weight) {
		self.error_handler_weight = v
	}
	pub fn appendix(&self) -> &Xcm<Config::RuntimeCall> {
		&self.appendix
	}
	pub fn set_appendix(&mut self, v: Xcm<Config::RuntimeCall>) {
		self.appendix = v
	}
	pub fn appendix_weight(&self) -> &Weight {
		&self.appendix_weight
	}
	pub fn set_appendix_weight(&mut self, v: Weight) {
		self.appendix_weight = v
	}
	pub fn transact_status(&self) -> &MaybeErrorCode {
		&self.transact_status
	}
	pub fn set_transact_status(&mut self, v: MaybeErrorCode) {
		self.transact_status = v
	}
	pub fn fees_mode(&self) -> &FeesMode {
		&self.fees_mode
	}
	pub fn set_fees_mode(&mut self, v: FeesMode) {
		self.fees_mode = v
	}
	pub fn topic(&self) -> &Option<[u8; 32]> {
		&self.context.topic
	}
	pub fn set_topic(&mut self, v: Option<[u8; 32]>) {
		self.context.topic = v;
	}
}

pub struct WeighedMessage<Call>(Weight, Xcm<Call>);
impl<C> PreparedMessage for WeighedMessage<C> {
	fn weight_of(&self) -> Weight {
		self.0
	}
}

impl<Config: config::Config> ExecuteXcm<Config::RuntimeCall> for XcmExecutor<Config> {
	type Prepared = WeighedMessage<Config::RuntimeCall>;
	fn prepare(
		mut message: Xcm<Config::RuntimeCall>,
	) -> Result<Self::Prepared, Xcm<Config::RuntimeCall>> {
		match Config::Weigher::weight(&mut message) {
			Ok(weight) => Ok(WeighedMessage(weight, message)),
			Err(_) => Err(message),
		}
	}
	fn execute(
		origin: impl Into<MultiLocation>,
		WeighedMessage(xcm_weight, mut message): WeighedMessage<Config::RuntimeCall>,
		id: &mut XcmHash,
		weight_credit: Weight,
	) -> Outcome {
		let origin = origin.into();
		log::trace!(
			target: "xcm::execute_xcm_in_credit",
			"origin: {:?}, message: {:?}, weight_credit: {:?}",
			origin,
			message,
			weight_credit,
		);
		let mut properties = Properties { weight_credit, message_id: None };
		if let Err(e) = Config::Barrier::should_execute(
			&origin,
			message.inner_mut(),
			xcm_weight,
			&mut properties,
		) {
			log::trace!(
				target: "xcm::execute_xcm_in_credit",
				"Barrier blocked execution! Error: {:?}. (origin: {:?}, message: {:?}, properties: {:?})",
				e,
				origin,
				message,
				properties,
			);
			return Outcome::Error(XcmError::Barrier)
		}

		*id = properties.message_id.unwrap_or(*id);

		let mut vm = Self::new(origin, *id);

		while !message.0.is_empty() {
			let result = vm.process(message);
			log::trace!(target: "xcm::execute_xcm_in_credit", "result: {:?}", result);
			message = if let Err(error) = result {
				vm.total_surplus.saturating_accrue(error.weight);
				vm.error = Some((error.index, error.xcm_error));
				vm.take_error_handler().or_else(|| vm.take_appendix())
			} else {
				vm.drop_error_handler();
				vm.take_appendix()
			}
		}

		vm.post_process(xcm_weight)
	}

	fn charge_fees(origin: impl Into<MultiLocation>, fees: MultiAssets) -> XcmResult {
		let origin = origin.into();
		if !Config::FeeManager::is_waived(Some(&origin), FeeReason::ChargeFees) {
			for asset in fees.inner() {
				Config::AssetTransactor::withdraw_asset(&asset, &origin, None)?;
			}
			Config::FeeManager::handle_fee(fees, None, FeeReason::ChargeFees);
		}
		Ok(())
	}
}

impl<Config: config::Config> XcmAssetTransfers for XcmExecutor<Config> {
	type IsReserve = Config::IsReserve;
	type IsTeleporter = Config::IsTeleporter;
	type AssetTransactor = Config::AssetTransactor;
}

#[derive(Debug)]
pub struct ExecutorError {
	pub index: u32,
	pub xcm_error: XcmError,
	pub weight: Weight,
}

#[cfg(feature = "runtime-benchmarks")]
impl From<ExecutorError> for frame_benchmarking::BenchmarkError {
	fn from(error: ExecutorError) -> Self {
		log::error!(
			"XCM ERROR >> Index: {:?}, Error: {:?}, Weight: {:?}",
			error.index,
			error.xcm_error,
			error.weight
		);
		Self::Stop("xcm executor error: see error logs")
	}
}

impl<Config: config::Config> XcmExecutor<Config> {
	pub fn new(origin: impl Into<MultiLocation>, message_id: XcmHash) -> Self {
		let origin = origin.into();
		Self {
			holding: Assets::new(),
			holding_limit: Config::MaxAssetsIntoHolding::get() as usize,
			context: XcmContext { origin: Some(origin), message_id, topic: None },
			original_origin: origin,
			trader: Config::Trader::new(),
			error: None,
			total_surplus: Weight::zero(),
			total_refunded: Weight::zero(),
			error_handler: Xcm(vec![]),
			error_handler_weight: Weight::zero(),
			appendix: Xcm(vec![]),
			appendix_weight: Weight::zero(),
			transact_status: Default::default(),
			fees_mode: FeesMode { jit_withdraw: false },
			_config: PhantomData,
		}
	}

	#[cfg(feature = "runtime-benchmarks")]
	pub fn bench_process(&mut self, xcm: Xcm<Config::RuntimeCall>) -> Result<(), ExecutorError> {
		self.process(xcm)
	}

	fn process(&mut self, xcm: Xcm<Config::RuntimeCall>) -> Result<(), ExecutorError> {
		log::trace!(
			target: "xcm::process",
			"origin: {:?}, total_surplus/refunded: {:?}/{:?}, error_handler_weight: {:?}",
			self.origin_ref(),
			self.total_surplus,
			self.total_refunded,
			self.error_handler_weight,
		);
		let mut result = Ok(());
		for (i, instr) in xcm.0.into_iter().enumerate() {
			match &mut result {
				r @ Ok(()) => {
					// Initialize the recursion count only the first time we hit this code in our
					// potential recursive execution.
					let inst_res = recursion_count::using_once(&mut 1, || {
						recursion_count::with(|count| {
							if *count > RECURSION_LIMIT {
								return Err(XcmError::ExceedsStackLimit)
							}
							*count = count.saturating_add(1);
							Ok(())
						})
						// This should always return `Some`, but let's play it safe.
						.unwrap_or(Ok(()))?;

						// Ensure that we always decrement the counter whenever we finish processing
						// the instruction.
						defer! {
							recursion_count::with(|count| {
								*count = count.saturating_sub(1);
							});
						}

						self.process_instruction(instr)
					});
					if let Err(e) = inst_res {
						log::trace!(target: "xcm::execute", "!!! ERROR: {:?}", e);
						*r = Err(ExecutorError {
							index: i as u32,
							xcm_error: e,
							weight: Weight::zero(),
						});
					}
				},
				Err(ref mut error) =>
					if let Ok(x) = Config::Weigher::instr_weight(&instr) {
						error.weight.saturating_accrue(x)
					},
			}
		}
		result
	}

	/// Execute any final operations after having executed the XCM message.
	/// This includes refunding surplus weight, trapping extra holding funds, and returning any
	/// errors during execution.
	pub fn post_process(mut self, xcm_weight: Weight) -> Outcome {
		// We silently drop any error from our attempt to refund the surplus as it's a charitable
		// thing so best-effort is all we will do.
		let _ = self.refund_surplus();
		drop(self.trader);

		let mut weight_used = xcm_weight.saturating_sub(self.total_surplus);

		if !self.holding.is_empty() {
			log::trace!(
				target: "xcm::execute_xcm_in_credit",
				"Trapping assets in holding register: {:?}, context: {:?} (original_origin: {:?})",
				self.holding, self.context, self.original_origin,
			);
			let effective_origin = self.context.origin.as_ref().unwrap_or(&self.original_origin);
			let trap_weight =
				Config::AssetTrap::drop_assets(effective_origin, self.holding, &self.context);
			weight_used.saturating_accrue(trap_weight);
		};

		match self.error {
			None => Outcome::Complete(weight_used),
			// TODO: #2841 #REALWEIGHT We should deduct the cost of any instructions following
			// the error which didn't end up being executed.
			Some((_i, e)) => {
				log::trace!(target: "xcm::execute_xcm_in_credit", "Execution errored at {:?}: {:?} (original_origin: {:?})", _i, e, self.original_origin);
				Outcome::Incomplete(weight_used, e)
			},
		}
	}

	fn origin_ref(&self) -> Option<&MultiLocation> {
		self.context.origin.as_ref()
	}

	fn cloned_origin(&self) -> Option<MultiLocation> {
		self.context.origin
	}

	/// Send an XCM, charging fees from Holding as needed.
	fn send(
		&mut self,
		dest: MultiLocation,
		msg: Xcm<()>,
		reason: FeeReason,
	) -> Result<XcmHash, XcmError> {
		let (ticket, fee) = validate_send::<Config::XcmSender>(dest, msg)?;
		self.take_fee(fee, reason)?;
		Config::XcmSender::deliver(ticket).map_err(Into::into)
	}

	/// Remove the registered error handler and return it. Do not refund its weight.
	fn take_error_handler(&mut self) -> Xcm<Config::RuntimeCall> {
		let mut r = Xcm::<Config::RuntimeCall>(vec![]);
		sp_std::mem::swap(&mut self.error_handler, &mut r);
		self.error_handler_weight = Weight::zero();
		r
	}

	/// Drop the registered error handler and refund its weight.
	fn drop_error_handler(&mut self) {
		self.error_handler = Xcm::<Config::RuntimeCall>(vec![]);
		self.total_surplus.saturating_accrue(self.error_handler_weight);
		self.error_handler_weight = Weight::zero();
	}

	/// Remove the registered appendix and return it.
	fn take_appendix(&mut self) -> Xcm<Config::RuntimeCall> {
		let mut r = Xcm::<Config::RuntimeCall>(vec![]);
		sp_std::mem::swap(&mut self.appendix, &mut r);
		self.appendix_weight = Weight::zero();
		r
	}

	fn ensure_can_subsume_assets(&self, assets_length: usize) -> Result<(), XcmError> {
		// worst-case, holding.len becomes 2 * holding_limit.
		// this guarantees that if holding.len() == holding_limit and you have more than
		// `holding_limit` items (which has a best case outcome of holding.len() == holding_limit),
		// then the operation is guaranteed to succeed.
		let worst_case_holding_len = self.holding.len() + assets_length;
		ensure!(worst_case_holding_len <= self.holding_limit * 2, XcmError::HoldingWouldOverflow);
		Ok(())
	}

	/// Refund any unused weight.
	fn refund_surplus(&mut self) -> Result<(), XcmError> {
		let current_surplus = self.total_surplus.saturating_sub(self.total_refunded);
		if current_surplus.any_gt(Weight::zero()) {
			if let Some(w) = self.trader.refund_weight(current_surplus, &self.context) {
				if !self.holding.contains_asset(&(w.id, 1).into()) &&
					self.ensure_can_subsume_assets(1).is_err()
				{
					let _ = self
						.trader
						.buy_weight(current_surplus, w.into(), &self.context)
						.defensive_proof(
							"refund_weight returned an asset capable of buying weight; qed",
						);
					return Err(XcmError::HoldingWouldOverflow)
				}
				self.total_refunded.saturating_accrue(current_surplus);
				self.holding.subsume_assets(w.into());
			}
		}
		Ok(())
	}

	/// Process a single XCM instruction, mutating the state of the XCM virtual machine.
	fn process_instruction(
		&mut self,
		instr: Instruction<Config::RuntimeCall>,
	) -> Result<(), XcmError> {
		log::trace!(
			target: "xcm::process_instruction",
			"=== {:?}",
			instr
		);
		match instr {
			WithdrawAsset(assets) => {
				let origin = *self.origin_ref().ok_or(XcmError::BadOrigin)?;
				self.ensure_can_subsume_assets(assets.len())?;
				Config::TransactionalProcessor::process(|| {
					// Take `assets` from the origin account (on-chain)...
					for asset in assets.inner() {
						Config::AssetTransactor::withdraw_asset(
							asset,
							&origin,
							Some(&self.context),
						)?;
					}
					Ok(())
				})
				.and_then(|_| {
					// ...and place into holding.
					self.holding.subsume_assets(assets.into());
					Ok(())
				})
			},
			ReserveAssetDeposited(assets) => {
				// check whether we trust origin to be our reserve location for this asset.
				let origin = *self.origin_ref().ok_or(XcmError::BadOrigin)?;
				self.ensure_can_subsume_assets(assets.len())?;
				for asset in assets.inner() {
					// Must ensure that we recognise the asset as being managed by the origin.
					ensure!(
						Config::IsReserve::contains(asset, &origin),
						XcmError::UntrustedReserveLocation
					);
				}
				self.holding.subsume_assets(assets.into());
				Ok(())
			},
			TransferAsset { assets, beneficiary } => {
				Config::TransactionalProcessor::process(|| {
					// Take `assets` from the origin account (on-chain) and place into dest account.
					let origin = self.origin_ref().ok_or(XcmError::BadOrigin)?;
					for asset in assets.inner() {
						Config::AssetTransactor::transfer_asset(
							&asset,
							origin,
							&beneficiary,
							&self.context,
						)?;
					}
					Ok(())
				})
			},
			TransferReserveAsset { mut assets, dest, xcm } => {
				Config::TransactionalProcessor::process(|| {
					let origin = self.origin_ref().ok_or(XcmError::BadOrigin)?;
					// Take `assets` from the origin account (on-chain) and place into dest account.
					for asset in assets.inner() {
						Config::AssetTransactor::transfer_asset(
							asset,
							origin,
							&dest,
							&self.context,
						)?;
					}
					let reanchor_context = Config::UniversalLocation::get();
					assets
						.reanchor(&dest, reanchor_context)
						.map_err(|()| XcmError::LocationFull)?;
					let mut message = vec![ReserveAssetDeposited(assets), ClearOrigin];
					message.extend(xcm.0.into_iter());
					self.send(dest, Xcm(message), FeeReason::TransferReserveAsset)?;
					Ok(())
				})
			},
			ReceiveTeleportedAsset(assets) => {
				let origin = *self.origin_ref().ok_or(XcmError::BadOrigin)?;
				self.ensure_can_subsume_assets(assets.len())?;
				Config::TransactionalProcessor::process(|| {
					// check whether we trust origin to teleport this asset to us via config trait.
					for asset in assets.inner() {
						// We only trust the origin to send us assets that they identify as their
						// sovereign assets.
						ensure!(
							Config::IsTeleporter::contains(asset, &origin),
							XcmError::UntrustedTeleportLocation
						);
						// We should check that the asset can actually be teleported in (for this to
						// be in error, there would need to be an accounting violation by one of the
						// trusted chains, so it's unlikely, but we don't want to punish a possibly
						// innocent chain/user).
						Config::AssetTransactor::can_check_in(&origin, asset, &self.context)?;
						Config::AssetTransactor::check_in(&origin, asset, &self.context);
					}
					Ok(())
				})
				.and_then(|_| {
					self.holding.subsume_assets(assets.into());
					Ok(())
				})
			},
			Transact { origin_kind, require_weight_at_most, mut call } => {
				// We assume that the Relay-chain is allowed to use transact on this parachain.
				let origin = *self.origin_ref().ok_or(XcmError::BadOrigin)?;

				// TODO: #2841 #TRANSACTFILTER allow the trait to issue filters for the relay-chain
				let message_call = call.take_decoded().map_err(|_| XcmError::FailedToDecode)?;
				ensure!(Config::SafeCallFilter::contains(&message_call), XcmError::NoPermission);
				let dispatch_origin = Config::OriginConverter::convert_origin(origin, origin_kind)
					.map_err(|_| XcmError::BadOrigin)?;
				let weight = message_call.get_dispatch_info().weight;
				ensure!(weight.all_lte(require_weight_at_most), XcmError::MaxWeightInvalid);
				let maybe_actual_weight =
					match Config::CallDispatcher::dispatch(message_call, dispatch_origin) {
						Ok(post_info) => {
							self.transact_status = MaybeErrorCode::Success;
							post_info.actual_weight
						},
						Err(error_and_info) => {
							self.transact_status = error_and_info.error.encode().into();
							error_and_info.post_info.actual_weight
						},
					};
				let actual_weight = maybe_actual_weight.unwrap_or(weight);
				let surplus = weight.saturating_sub(actual_weight);
				// We assume that the `Config::Weigher` will counts the `require_weight_at_most`
				// for the estimate of how much weight this instruction will take. Now that we know
				// that it's less, we credit it.
				//
				// We make the adjustment for the total surplus, which is used eventually
				// reported back to the caller and this ensures that they account for the total
				// weight consumed correctly (potentially allowing them to do more operations in a
				// block than they otherwise would).
				self.total_surplus.saturating_accrue(surplus);
				Ok(())
			},
			QueryResponse { query_id, response, max_weight, querier } => {
				let origin = self.origin_ref().ok_or(XcmError::BadOrigin)?;
				Config::ResponseHandler::on_response(
					origin,
					query_id,
					querier.as_ref(),
					response,
					max_weight,
					&self.context,
				);
				Ok(())
			},
			DescendOrigin(who) => self
				.context
				.origin
				.as_mut()
				.ok_or(XcmError::BadOrigin)?
				.append_with(who)
				.map_err(|_| XcmError::LocationFull),
			ClearOrigin => {
				self.context.origin = None;
				Ok(())
			},
			ReportError(response_info) => {
				// Report the given result by sending a QueryResponse XCM to a previously given
				// outcome destination if one was registered.
				self.respond(
					self.cloned_origin(),
					Response::ExecutionResult(self.error),
					response_info,
					FeeReason::Report,
				)?;
				Ok(())
			},
			DepositAsset { assets, beneficiary } => {
				let old_holding = self.holding.clone();
				let result = Config::TransactionalProcessor::process(|| {
					let deposited = self.holding.saturating_take(assets);
					for asset in deposited.into_assets_iter() {
						Config::AssetTransactor::deposit_asset(
							&asset,
							&beneficiary,
							Some(&self.context),
						)?;
					}
					Ok(())
				});
				if Config::TransactionalProcessor::IS_TRANSACTIONAL && result.is_err() {
					self.holding = old_holding;
				}
				result
			},
			DepositReserveAsset { assets, dest, xcm } => {
				let old_holding = self.holding.clone();
				let result = Config::TransactionalProcessor::process(|| {
					let deposited = self.holding.saturating_take(assets);
					for asset in deposited.assets_iter() {
						Config::AssetTransactor::deposit_asset(&asset, &dest, Some(&self.context))?;
					}
					// Note that we pass `None` as `maybe_failed_bin` and drop any assets which
					// cannot be reanchored  because we have already called `deposit_asset` on all
					// assets.
					let assets = Self::reanchored(deposited, &dest, None);
					let mut message = vec![ReserveAssetDeposited(assets), ClearOrigin];
					message.extend(xcm.0.into_iter());
					self.send(dest, Xcm(message), FeeReason::DepositReserveAsset)?;
					Ok(())
				});
				if Config::TransactionalProcessor::IS_TRANSACTIONAL && result.is_err() {
					self.holding = old_holding;
				}
				result
			},
			InitiateReserveWithdraw { assets, reserve, xcm } => {
				let old_holding = self.holding.clone();
				let result = Config::TransactionalProcessor::process(|| {
					// Note that here we are able to place any assets which could not be reanchored
					// back into Holding.
					let assets = Self::reanchored(
						self.holding.saturating_take(assets),
						&reserve,
						Some(&mut self.holding),
					);
					let mut message = vec![WithdrawAsset(assets), ClearOrigin];
					message.extend(xcm.0.into_iter());
					self.send(reserve, Xcm(message), FeeReason::InitiateReserveWithdraw)?;
					Ok(())
				});
				if Config::TransactionalProcessor::IS_TRANSACTIONAL && result.is_err() {
					self.holding = old_holding;
				}
				result
			},
			InitiateTeleport { assets, dest, xcm } => {
				let old_holding = self.holding.clone();
				let result = (|| -> Result<(), XcmError> {
					// We must do this first in order to resolve wildcards.
					let assets = self.holding.saturating_take(assets);
					for asset in assets.assets_iter() {
						// We should check that the asset can actually be teleported out (for this
						// to be in error, there would need to be an accounting violation by
						// ourselves, so it's unlikely, but we don't want to allow that kind of bug
						// to leak into a trusted chain.
						Config::AssetTransactor::can_check_out(&dest, &asset, &self.context)?;
					}
					// Note that we pass `None` as `maybe_failed_bin` and drop any assets which
					// cannot be reanchored  because we have already checked all assets out.
					let reanchored_assets = Self::reanchored(assets.clone(), &dest, None);
					let mut message = vec![ReceiveTeleportedAsset(reanchored_assets), ClearOrigin];
					message.extend(xcm.0.into_iter());
					self.send(dest, Xcm(message), FeeReason::InitiateTeleport)?;

					for asset in assets.assets_iter() {
						Config::AssetTransactor::check_out(&dest, &asset, &self.context);
					}
					Ok(())
				})();
				if result.is_err() {
					self.holding = old_holding;
				}
				result
			},
			ReportHolding { response_info, assets } => {
				// Note that we pass `None` as `maybe_failed_bin` since no assets were ever removed
				// from Holding.
				let assets =
					Self::reanchored(self.holding.min(&assets), &response_info.destination, None);
				self.respond(
					self.cloned_origin(),
					Response::Assets(assets),
					response_info,
					FeeReason::Report,
				)?;
				Ok(())
			},
			BuyExecution { fees, weight_limit } => {
				// There is no need to buy any weight is `weight_limit` is `Unlimited` since it
				// would indicate that `AllowTopLevelPaidExecutionFrom` was unused for execution
				// and thus there is some other reason why it has been determined that this XCM
				// should be executed.
				let Some(weight) = Option::<Weight>::from(weight_limit) else { return Ok(()) };
				let old_holding = self.holding.clone();
				// pay for `weight` using up to `fees` of the holding register.
				let max_fee =
					self.holding.try_take(fees.into()).map_err(|_| XcmError::NotHoldingFees)?;
				let result = || -> Result<(), XcmError> {
					let unspent = self.trader.buy_weight(weight, max_fee, &self.context)?;
					self.holding.subsume_assets(unspent);
					Ok(())
				}();
				if result.is_err() {
					self.holding = old_holding;
				}
				result
			},
			RefundSurplus => self.refund_surplus(),
			SetErrorHandler(mut handler) => {
				let handler_weight = Config::Weigher::weight(&mut handler)
					.map_err(|()| XcmError::WeightNotComputable)?;
				self.total_surplus.saturating_accrue(self.error_handler_weight);
				self.error_handler = handler;
				self.error_handler_weight = handler_weight;
				Ok(())
			},
			SetAppendix(mut appendix) => {
				let appendix_weight = Config::Weigher::weight(&mut appendix)
					.map_err(|()| XcmError::WeightNotComputable)?;
				self.total_surplus.saturating_accrue(self.appendix_weight);
				self.appendix = appendix;
				self.appendix_weight = appendix_weight;
				Ok(())
			},
			ClearError => {
				self.error = None;
				Ok(())
			},
			ClaimAsset { assets, ticket } => {
				let origin = self.origin_ref().ok_or(XcmError::BadOrigin)?;
				self.ensure_can_subsume_assets(assets.len())?;
				let ok = Config::AssetClaims::claim_assets(origin, &ticket, &assets, &self.context);
				ensure!(ok, XcmError::UnknownClaim);
				self.holding.subsume_assets(assets.into());
				Ok(())
			},
			Trap(code) => Err(XcmError::Trap(code)),
			SubscribeVersion { query_id, max_response_weight } => {
				let origin = self.origin_ref().ok_or(XcmError::BadOrigin)?;
				// We don't allow derivative origins to subscribe since it would otherwise pose a
				// DoS risk.
				ensure!(&self.original_origin == origin, XcmError::BadOrigin);
				Config::SubscriptionService::start(
					origin,
					query_id,
					max_response_weight,
					&self.context,
				)
			},
			UnsubscribeVersion => {
				let origin = self.origin_ref().ok_or(XcmError::BadOrigin)?;
				ensure!(&self.original_origin == origin, XcmError::BadOrigin);
				Config::SubscriptionService::stop(origin, &self.context)
			},
			BurnAsset(assets) => {
				self.holding.saturating_take(assets.into());
				Ok(())
			},
			ExpectAsset(assets) =>
				self.holding.ensure_contains(&assets).map_err(|_| XcmError::ExpectationFalse),
			ExpectOrigin(origin) => {
				ensure!(self.context.origin == origin, XcmError::ExpectationFalse);
				Ok(())
			},
			ExpectError(error) => {
				ensure!(self.error == error, XcmError::ExpectationFalse);
				Ok(())
			},
			ExpectTransactStatus(transact_status) => {
				ensure!(self.transact_status == transact_status, XcmError::ExpectationFalse);
				Ok(())
			},
			QueryPallet { module_name, response_info } => {
				let pallets = Config::PalletInstancesInfo::infos()
					.into_iter()
					.filter(|x| x.module_name.as_bytes() == &module_name[..])
					.map(|x| {
						PalletInfo::new(
							x.index as u32,
							x.name.as_bytes().into(),
							x.module_name.as_bytes().into(),
							x.crate_version.major as u32,
							x.crate_version.minor as u32,
							x.crate_version.patch as u32,
						)
					})
					.collect::<Result<Vec<_>, XcmError>>()?;
				let QueryResponseInfo { destination, query_id, max_weight } = response_info;
				let response =
					Response::PalletsInfo(pallets.try_into().map_err(|_| XcmError::Overflow)?);
				let querier = Self::to_querier(self.cloned_origin(), &destination)?;
				let instruction = QueryResponse { query_id, response, max_weight, querier };
				let message = Xcm(vec![instruction]);
				self.send(destination, message, FeeReason::QueryPallet)?;
				Ok(())
			},
			ExpectPallet { index, name, module_name, crate_major, min_crate_minor } => {
				let pallet = Config::PalletInstancesInfo::infos()
					.into_iter()
					.find(|x| x.index == index as usize)
					.ok_or(XcmError::PalletNotFound)?;
				ensure!(pallet.name.as_bytes() == &name[..], XcmError::NameMismatch);
				ensure!(pallet.module_name.as_bytes() == &module_name[..], XcmError::NameMismatch);
				let major = pallet.crate_version.major as u32;
				ensure!(major == crate_major, XcmError::VersionIncompatible);
				let minor = pallet.crate_version.minor as u32;
				ensure!(minor >= min_crate_minor, XcmError::VersionIncompatible);
				Ok(())
			},
			ReportTransactStatus(response_info) => {
				self.respond(
					self.cloned_origin(),
					Response::DispatchResult(self.transact_status.clone()),
					response_info,
					FeeReason::Report,
				)?;
				Ok(())
			},
			ClearTransactStatus => {
				self.transact_status = Default::default();
				Ok(())
			},
			UniversalOrigin(new_global) => {
				let universal_location = Config::UniversalLocation::get();
				ensure!(universal_location.first() != Some(&new_global), XcmError::InvalidLocation);
				let origin = *self.origin_ref().ok_or(XcmError::BadOrigin)?;
				let origin_xform = (origin, new_global);
				let ok = Config::UniversalAliases::contains(&origin_xform);
				ensure!(ok, XcmError::InvalidLocation);
				let (_, new_global) = origin_xform;
				let new_origin = X1(new_global).relative_to(&universal_location);
				self.context.origin = Some(new_origin);
				Ok(())
			},
			ExportMessage { network, destination, xcm } => {
				// The actual message sent to the bridge for forwarding is prepended with
				// `UniversalOrigin` and `DescendOrigin` in order to ensure that the message is
				// executed with this Origin.
				//
				// Prepend the desired message with instructions which effectively rewrite the
				// origin.
				//
				// This only works because the remote chain empowers the bridge
				// to speak for the local network.
				let origin = self.context.origin.ok_or(XcmError::BadOrigin)?;
				let universal_source = Config::UniversalLocation::get()
					.within_global(origin)
					.map_err(|()| XcmError::Unanchored)?;
				let hash = (self.origin_ref(), &destination).using_encoded(blake2_128);
				let channel = u32::decode(&mut hash.as_ref()).unwrap_or(0);
				// Hash identifies the lane on the exporter which we use. We use the pairwise
				// combination of the origin and destination to ensure origin/destination pairs
				// will generally have their own lanes.
				let (ticket, fee) = validate_export::<Config::MessageExporter>(
					network,
					channel,
					universal_source,
					destination,
					xcm,
				)?;
<<<<<<< HEAD
				let old_holding = self.holding.clone();
				let result = Config::TransactionalProcessor::process(|| {
					self.take_fee(fee, FeeReason::Export(network))?;
					let _ = Config::MessageExporter::deliver(ticket).defensive_proof(
						"`deliver` called immediately after `validate_export`; \
						`take_fee` does not affect the validity of the ticket; qed",
					);
					Ok(())
				});
				if Config::TransactionalProcessor::IS_TRANSACTIONAL && result.is_err() {
					self.holding = old_holding;
				}
				result
=======
				self.take_fee(fee, FeeReason::Export { network, destination })?;
				Config::MessageExporter::deliver(ticket)?;
				Ok(())
>>>>>>> 54f84285
			},
			LockAsset { asset, unlocker } => {
				let old_holding = self.holding.clone();
				let result = Config::TransactionalProcessor::process(|| {
					let origin = *self.origin_ref().ok_or(XcmError::BadOrigin)?;
					let (remote_asset, context) = Self::try_reanchor(asset.clone(), &unlocker)?;
					let lock_ticket = Config::AssetLocker::prepare_lock(unlocker, asset, origin)?;
					let owner = origin
						.reanchored(&unlocker, context)
						.map_err(|_| XcmError::ReanchorFailed)?;
					let msg = Xcm::<()>(vec![NoteUnlockable { asset: remote_asset, owner }]);
					let (ticket, price) = validate_send::<Config::XcmSender>(unlocker, msg)?;
					self.take_fee(price, FeeReason::LockAsset)?;
					lock_ticket.enact()?;
					Config::XcmSender::deliver(ticket)?;
					Ok(())
				});
				if Config::TransactionalProcessor::IS_TRANSACTIONAL && result.is_err() {
					self.holding = old_holding;
				}
				result
			},
			UnlockAsset { asset, target } => {
				let origin = *self.origin_ref().ok_or(XcmError::BadOrigin)?;
				Config::AssetLocker::prepare_unlock(origin, asset, target)?.enact()?;
				Ok(())
			},
			NoteUnlockable { asset, owner } => {
				let origin = *self.origin_ref().ok_or(XcmError::BadOrigin)?;
				Config::AssetLocker::note_unlockable(origin, asset, owner)?;
				Ok(())
			},
			RequestUnlock { asset, locker } => {
				let origin = *self.origin_ref().ok_or(XcmError::BadOrigin)?;
				let remote_asset = Self::try_reanchor(asset.clone(), &locker)?.0;
				let remote_target = Self::try_reanchor_multilocation(origin, &locker)?.0;
				let reduce_ticket =
					Config::AssetLocker::prepare_reduce_unlockable(locker, asset, origin)?;
				let msg =
					Xcm::<()>(vec![UnlockAsset { asset: remote_asset, target: remote_target }]);
				let (ticket, price) = validate_send::<Config::XcmSender>(locker, msg)?;
				let old_holding = self.holding.clone();
				let result = Config::TransactionalProcessor::process(|| {
					self.take_fee(price, FeeReason::RequestUnlock)?;
					reduce_ticket.enact()?;
					Config::XcmSender::deliver(ticket)?;
					Ok(())
				});
				if Config::TransactionalProcessor::IS_TRANSACTIONAL && result.is_err() {
					self.holding = old_holding;
				}
				result
			},
			ExchangeAsset { give, want, maximal } => {
				let old_holding = self.holding.clone();
				let give = self.holding.saturating_take(give);
				let result = (|| -> Result<(), XcmError> {
					self.ensure_can_subsume_assets(want.len())?;
					let exchange_result = Config::AssetExchanger::exchange_asset(
						self.origin_ref(),
						give,
						&want,
						maximal,
					);
					if let Ok(received) = exchange_result {
						self.holding.subsume_assets(received.into());
						Ok(())
					} else {
						Err(XcmError::NoDeal)
					}
				})();
				if result.is_err() {
					self.holding = old_holding;
				}
				result
			},
			SetFeesMode { jit_withdraw } => {
				self.fees_mode = FeesMode { jit_withdraw };
				Ok(())
			},
			SetTopic(topic) => {
				self.context.topic = Some(topic);
				Ok(())
			},
			ClearTopic => {
				self.context.topic = None;
				Ok(())
			},
			AliasOrigin(target) => {
				let origin = self.origin_ref().ok_or(XcmError::BadOrigin)?;
				if Config::Aliasers::contains(origin, &target) {
					self.context.origin = Some(target);
					Ok(())
				} else {
					Err(XcmError::NoPermission)
				}
			},
			UnpaidExecution { check_origin, .. } => {
				ensure!(
					check_origin.is_none() || self.context.origin == check_origin,
					XcmError::BadOrigin
				);
				Ok(())
			},
			HrmpNewChannelOpenRequest { .. } => Err(XcmError::Unimplemented),
			HrmpChannelAccepted { .. } => Err(XcmError::Unimplemented),
			HrmpChannelClosing { .. } => Err(XcmError::Unimplemented),
		}
	}

	fn take_fee(&mut self, fee: MultiAssets, reason: FeeReason) -> XcmResult {
		if Config::FeeManager::is_waived(self.origin_ref(), reason) {
			return Ok(())
		}
		log::trace!(
			target: "xcm::fees",
			"taking fee: {:?} from origin_ref: {:?} in fees_mode: {:?} for a reason: {:?}",
			fee,
			self.origin_ref(),
			self.fees_mode,
			reason,
		);
		let paid = if self.fees_mode.jit_withdraw {
			let origin = self.origin_ref().ok_or(XcmError::BadOrigin)?;
			for asset in fee.inner() {
				Config::AssetTransactor::withdraw_asset(&asset, origin, Some(&self.context))?;
			}
			fee
		} else {
			self.holding.try_take(fee.into()).map_err(|_| XcmError::NotHoldingFees)?.into()
		};
		Config::FeeManager::handle_fee(paid, Some(&self.context), reason);
		Ok(())
	}

	/// Calculates what `local_querier` would be from the perspective of `destination`.
	fn to_querier(
		local_querier: Option<MultiLocation>,
		destination: &MultiLocation,
	) -> Result<Option<MultiLocation>, XcmError> {
		Ok(match local_querier {
			None => None,
			Some(q) => Some(
				q.reanchored(&destination, Config::UniversalLocation::get())
					.map_err(|_| XcmError::ReanchorFailed)?,
			),
		})
	}

	/// Send a bare `QueryResponse` message containing `response` informed by the given `info`.
	///
	/// The `local_querier` argument is the querier (if any) specified from the *local* perspective.
	fn respond(
		&mut self,
		local_querier: Option<MultiLocation>,
		response: Response,
		info: QueryResponseInfo,
		fee_reason: FeeReason,
	) -> Result<XcmHash, XcmError> {
		let querier = Self::to_querier(local_querier, &info.destination)?;
		let QueryResponseInfo { destination, query_id, max_weight } = info;
		let instruction = QueryResponse { query_id, response, max_weight, querier };
		let message = Xcm(vec![instruction]);
		self.send(destination, message, fee_reason)
	}

	fn try_reanchor(
		asset: MultiAsset,
		destination: &MultiLocation,
	) -> Result<(MultiAsset, InteriorMultiLocation), XcmError> {
		let reanchor_context = Config::UniversalLocation::get();
		let asset = asset
			.reanchored(&destination, reanchor_context)
			.map_err(|()| XcmError::ReanchorFailed)?;
		Ok((asset, reanchor_context))
	}

	fn try_reanchor_multilocation(
		location: MultiLocation,
		destination: &MultiLocation,
	) -> Result<(MultiLocation, InteriorMultiLocation), XcmError> {
		let reanchor_context = Config::UniversalLocation::get();
		let location = location
			.reanchored(&destination, reanchor_context)
			.map_err(|_| XcmError::ReanchorFailed)?;
		Ok((location, reanchor_context))
	}

	/// NOTE: Any assets which were unable to be reanchored are introduced into `failed_bin`.
	fn reanchored(
		mut assets: Assets,
		dest: &MultiLocation,
		maybe_failed_bin: Option<&mut Assets>,
	) -> MultiAssets {
		let reanchor_context = Config::UniversalLocation::get();
		assets.reanchor(dest, reanchor_context, maybe_failed_bin);
		assets.into_assets_iter().collect::<Vec<_>>().into()
	}
}<|MERGE_RESOLUTION|>--- conflicted
+++ resolved
@@ -31,13 +31,9 @@
 pub mod traits;
 use traits::{
 	validate_export, AssetExchange, AssetLock, CallDispatcher, ClaimAssets, ConvertOrigin,
-<<<<<<< HEAD
 	DropAssets, Enact, ExportXcm, FeeManager, FeeReason, OnResponse, ProcessTransaction,
 	Properties, ShouldExecute, TransactAsset, VersionChangeNotifier, WeightBounds, WeightTrader,
-=======
-	DropAssets, Enact, ExportXcm, FeeManager, FeeReason, OnResponse, Properties, ShouldExecute,
-	TransactAsset, VersionChangeNotifier, WeightBounds, WeightTrader, XcmAssetTransfers,
->>>>>>> 54f84285
+	XcmAssetTransfers,
 };
 
 mod assets;
@@ -927,10 +923,9 @@
 					destination,
 					xcm,
 				)?;
-<<<<<<< HEAD
 				let old_holding = self.holding.clone();
 				let result = Config::TransactionalProcessor::process(|| {
-					self.take_fee(fee, FeeReason::Export(network))?;
+					self.take_fee(fee, FeeReason::Export { network, destination })?;
 					let _ = Config::MessageExporter::deliver(ticket).defensive_proof(
 						"`deliver` called immediately after `validate_export`; \
 						`take_fee` does not affect the validity of the ticket; qed",
@@ -941,11 +936,6 @@
 					self.holding = old_holding;
 				}
 				result
-=======
-				self.take_fee(fee, FeeReason::Export { network, destination })?;
-				Config::MessageExporter::deliver(ticket)?;
-				Ok(())
->>>>>>> 54f84285
 			},
 			LockAsset { asset, unlocker } => {
 				let old_holding = self.holding.clone();
