// Copyright (C) Parity Technologies (UK) Ltd.
// This file is part of Polkadot.

// Polkadot is free software: you can redistribute it and/or modify
// it under the terms of the GNU General Public License as published by
// the Free Software Foundation, either version 3 of the License, or
// (at your option) any later version.

// Polkadot is distributed in the hope that it will be useful,
// but WITHOUT ANY WARRANTY; without even the implied warranty of
// MERCHANTABILITY or FITNESS FOR A PARTICULAR PURPOSE.  See the
// GNU General Public License for more details.

// You should have received a copy of the GNU General Public License
// along with Polkadot.  If not, see <http://www.gnu.org/licenses/>.

//! The Rococo runtime for v1 parachains.

#![cfg_attr(not(feature = "std"), no_std)]
// `construct_runtime!` does a lot of recursion and requires us to increase the limit.
#![recursion_limit = "512"]

use pallet_nis::WithMaximumOf;
use parity_scale_codec::{Decode, Encode, MaxEncodedLen};
use primitives::{
	slashing, vstaging::NodeFeatures, AccountId, AccountIndex, Balance, BlockNumber,
	CandidateEvent, CandidateHash, CommittedCandidateReceipt, CoreState, DisputeState,
	ExecutorParams, GroupRotationInfo, Hash, Id as ParaId, InboundDownwardMessage,
	InboundHrmpMessage, Moment, Nonce, OccupiedCoreAssumption, PersistedValidationData,
	ScrapedOnChainVotes, SessionInfo, Signature, ValidationCode, ValidationCodeHash, ValidatorId,
	ValidatorIndex, PARACHAIN_KEY_TYPE_ID,
};
use rococo_runtime_constants::system_parachain::BROKER_ID;
use runtime_common::{
	assigned_slots, auctions, claims, coretime, crowdloan, identity_migrator, impl_runtime_weights,
	impls::{
		LocatableAssetConverter, ToAuthor, VersionedLocatableAsset, VersionedMultiLocationConverter,
	},
	paras_registrar, paras_sudo_wrapper, prod_or_fast, slots, BlockHashCount, BlockLength,
	SlowAdjustingFeeUpdate,
};
use scale_info::TypeInfo;
use sp_std::{cmp::Ordering, collections::btree_map::BTreeMap, prelude::*};

use runtime_parachains::{
	assigner::v1 as parachains_assigner_v1,
	assigner_bulk as parachains_assigner_bulk, assigner_on_demand as parachains_assigner_on_demand,
	assigner_parachains as parachains_assigner_parachains,
	configuration as parachains_configuration, disputes as parachains_disputes,
	disputes::slashing as parachains_slashing,
	dmp as parachains_dmp, hrmp as parachains_hrmp, inclusion as parachains_inclusion,
	inclusion::{AggregateMessageOrigin, UmpQueueId},
	initializer as parachains_initializer, origin as parachains_origin, paras as parachains_paras,
	paras_inherent as parachains_paras_inherent,
	runtime_api_impl::{
		v7 as parachains_runtime_api_impl, vstaging as parachains_staging_runtime_api_impl,
	},
	scheduler as parachains_scheduler, session_info as parachains_session_info,
	shared as parachains_shared,
};

use authority_discovery_primitives::AuthorityId as AuthorityDiscoveryId;
use beefy_primitives::{
	ecdsa_crypto::{AuthorityId as BeefyId, Signature as BeefySignature},
	mmr::{BeefyDataProvider, MmrLeafVersion},
};

use frame_support::{
	construct_runtime,
	genesis_builder_helper::{build_config, create_default_config},
	parameter_types,
	traits::{
		fungible::HoldConsideration, Contains, EitherOf, EitherOfDiverse, EverythingBut,
		InstanceFilter, KeyOwnerProofSystem, LinearStoragePrice, PrivilegeCmp, ProcessMessage,
		ProcessMessageError, StorageMapShim, WithdrawReasons,
	},
	weights::{ConstantMultiplier, WeightMeter},
	PalletId,
};
use frame_system::EnsureRoot;
use pallet_grandpa::{fg_primitives, AuthorityId as GrandpaId};
use pallet_identity::legacy::IdentityInfo;
use pallet_session::historical as session_historical;
use pallet_transaction_payment::{CurrencyAdapter, FeeDetails, RuntimeDispatchInfo};
use sp_core::{ConstU128, OpaqueMetadata, H256};
use sp_runtime::{
	create_runtime_str, generic, impl_opaque_keys,
	traits::{
		AccountIdLookup, BlakeTwo256, Block as BlockT, ConstU32, ConvertInto,
		Extrinsic as ExtrinsicT, IdentityLookup, Keccak256, OpaqueKeys, SaturatedConversion,
		Verify,
	},
	transaction_validity::{TransactionPriority, TransactionSource, TransactionValidity},
	ApplyExtrinsicResult, BoundToRuntimeAppPublic, FixedU128, KeyTypeId, Perbill, Percent, Permill,
	RuntimeAppPublic, RuntimeDebug,
};
use sp_staking::SessionIndex;
#[cfg(any(feature = "std", test))]
use sp_version::NativeVersion;
use sp_version::RuntimeVersion;
use xcm::{
	latest::{InteriorMultiLocation, Junction, Junction::PalletInstance},
	VersionedMultiLocation,
};
use xcm_builder::PayOverXcm;

pub use frame_system::Call as SystemCall;
pub use pallet_balances::Call as BalancesCall;

/// Constant values used within the runtime.
use rococo_runtime_constants::{currency::*, fee::*, time::*};

// Weights used in the runtime.
mod weights;

// XCM configurations.
pub mod xcm_config;

// Implemented types.
mod impls;
use impls::ToParachainIdentityReaper;

// Governance and configurations.
pub mod governance;
use governance::{
	pallet_custom_origins, AuctionAdmin, Fellows, GeneralAdmin, LeaseAdmin, Treasurer,
	TreasurySpender,
};

#[cfg(test)]
mod tests;

mod validator_manager;

impl_runtime_weights!(rococo_runtime_constants);

// Make the WASM binary available.
#[cfg(feature = "std")]
include!(concat!(env!("OUT_DIR"), "/wasm_binary.rs"));

/// Provides the `WASM_BINARY` build with `fast-runtime` feature enabled.
///
/// This is for example useful for local test chains.
#[cfg(feature = "std")]
pub mod fast_runtime_binary {
	include!(concat!(env!("OUT_DIR"), "/fast_runtime_binary.rs"));
}

/// Runtime version (Rococo).
#[sp_version::runtime_version]
pub const VERSION: RuntimeVersion = RuntimeVersion {
	spec_name: create_runtime_str!("rococo"),
	impl_name: create_runtime_str!("parity-rococo-v2.0"),
	authoring_version: 0,
	spec_version: 1_004_000,
	impl_version: 0,
	apis: RUNTIME_API_VERSIONS,
	transaction_version: 22,
	state_version: 1,
};

/// The BABE epoch configuration at genesis.
pub const BABE_GENESIS_EPOCH_CONFIG: babe_primitives::BabeEpochConfiguration =
	babe_primitives::BabeEpochConfiguration {
		c: PRIMARY_PROBABILITY,
		allowed_slots: babe_primitives::AllowedSlots::PrimaryAndSecondaryVRFSlots,
	};

/// Native version.
#[cfg(any(feature = "std", test))]
pub fn native_version() -> NativeVersion {
	NativeVersion { runtime_version: VERSION, can_author_with: Default::default() }
}

/// A type to identify calls to the Identity pallet. These will be filtered to prevent invocation,
/// locking the state of the pallet and preventing further updates to identities and sub-identities.
/// The locked state will be the genesis state of a new system chain and then removed from the Relay
/// Chain.
pub struct IsIdentityCall;
impl Contains<RuntimeCall> for IsIdentityCall {
	fn contains(c: &RuntimeCall) -> bool {
		matches!(c, RuntimeCall::Identity(_))
	}
}

parameter_types! {
	pub const Version: RuntimeVersion = VERSION;
	pub const SS58Prefix: u8 = 42;
}

impl frame_system::Config for Runtime {
	type BaseCallFilter = EverythingBut<IsIdentityCall>;
	type BlockWeights = BlockWeights;
	type BlockLength = BlockLength;
	type DbWeight = RocksDbWeight;
	type RuntimeOrigin = RuntimeOrigin;
	type RuntimeCall = RuntimeCall;
	type Nonce = Nonce;
	type Hash = Hash;
	type Hashing = BlakeTwo256;
	type AccountId = AccountId;
	type Lookup = AccountIdLookup<AccountId, ()>;
	type Block = Block;
	type RuntimeEvent = RuntimeEvent;
	type BlockHashCount = BlockHashCount;
	type Version = Version;
	type PalletInfo = PalletInfo;
	type AccountData = pallet_balances::AccountData<Balance>;
	type OnNewAccount = ();
	type OnKilledAccount = ();
	type SystemWeightInfo = weights::frame_system::WeightInfo<Runtime>;
	type SS58Prefix = SS58Prefix;
	type OnSetCode = ();
	type MaxConsumers = frame_support::traits::ConstU32<16>;
}

parameter_types! {
	pub MaximumSchedulerWeight: Weight = Perbill::from_percent(80) *
		BlockWeights::get().max_block;
	pub const MaxScheduledPerBlock: u32 = 50;
	pub const NoPreimagePostponement: Option<u32> = Some(10);
}

/// Used the compare the privilege of an origin inside the scheduler.
pub struct OriginPrivilegeCmp;

impl PrivilegeCmp<OriginCaller> for OriginPrivilegeCmp {
	fn cmp_privilege(left: &OriginCaller, right: &OriginCaller) -> Option<Ordering> {
		if left == right {
			return Some(Ordering::Equal)
		}

		match (left, right) {
			// Root is greater than anything.
			(OriginCaller::system(frame_system::RawOrigin::Root), _) => Some(Ordering::Greater),
			// For every other origin we don't care, as they are not used for `ScheduleOrigin`.
			_ => None,
		}
	}
}

impl pallet_scheduler::Config for Runtime {
	type RuntimeOrigin = RuntimeOrigin;
	type RuntimeEvent = RuntimeEvent;
	type PalletsOrigin = OriginCaller;
	type RuntimeCall = RuntimeCall;
	type MaximumWeight = MaximumSchedulerWeight;
	// The goal of having ScheduleOrigin include AuctionAdmin is to allow the auctions track of
	// OpenGov to schedule periodic auctions.
	type ScheduleOrigin = EitherOf<EnsureRoot<AccountId>, AuctionAdmin>;
	type MaxScheduledPerBlock = MaxScheduledPerBlock;
	type WeightInfo = weights::pallet_scheduler::WeightInfo<Runtime>;
	type OriginPrivilegeCmp = OriginPrivilegeCmp;
	type Preimages = Preimage;
}

parameter_types! {
	pub const PreimageBaseDeposit: Balance = deposit(2, 64);
	pub const PreimageByteDeposit: Balance = deposit(0, 1);
	pub const PreimageHoldReason: RuntimeHoldReason = RuntimeHoldReason::Preimage(pallet_preimage::HoldReason::Preimage);
}

impl pallet_preimage::Config for Runtime {
	type WeightInfo = weights::pallet_preimage::WeightInfo<Runtime>;
	type RuntimeEvent = RuntimeEvent;
	type Currency = Balances;
	type ManagerOrigin = EnsureRoot<AccountId>;
	type Consideration = HoldConsideration<
		AccountId,
		Balances,
		PreimageHoldReason,
		LinearStoragePrice<PreimageBaseDeposit, PreimageByteDeposit, Balance>,
	>;
}

parameter_types! {
	pub const ExpectedBlockTime: Moment = MILLISECS_PER_BLOCK;
	pub ReportLongevity: u64 = EpochDurationInBlocks::get() as u64 * 10;
}

impl pallet_babe::Config for Runtime {
	type EpochDuration = EpochDurationInBlocks;
	type ExpectedBlockTime = ExpectedBlockTime;
	// session module is the trigger
	type EpochChangeTrigger = pallet_babe::ExternalTrigger;
	type DisabledValidators = Session;
	type WeightInfo = ();
	type MaxAuthorities = MaxAuthorities;
	type MaxNominators = ConstU32<0>;
	type KeyOwnerProof =
		<Historical as KeyOwnerProofSystem<(KeyTypeId, pallet_babe::AuthorityId)>>::Proof;
	type EquivocationReportSystem =
		pallet_babe::EquivocationReportSystem<Self, Offences, Historical, ReportLongevity>;
}

parameter_types! {
	pub const IndexDeposit: Balance = 100 * CENTS;
}

impl pallet_indices::Config for Runtime {
	type AccountIndex = AccountIndex;
	type Currency = Balances;
	type Deposit = IndexDeposit;
	type RuntimeEvent = RuntimeEvent;
	type WeightInfo = weights::pallet_indices::WeightInfo<Runtime>;
}

parameter_types! {
	pub const ExistentialDeposit: Balance = EXISTENTIAL_DEPOSIT;
	pub const MaxLocks: u32 = 50;
	pub const MaxReserves: u32 = 50;
}

impl pallet_balances::Config for Runtime {
	type Balance = Balance;
	type DustRemoval = ();
	type RuntimeEvent = RuntimeEvent;
	type ExistentialDeposit = ExistentialDeposit;
	type AccountStore = System;
	type MaxLocks = MaxLocks;
	type MaxReserves = MaxReserves;
	type ReserveIdentifier = [u8; 8];
	type WeightInfo = weights::pallet_balances::WeightInfo<Runtime>;
	type FreezeIdentifier = ();
	type MaxFreezes = ConstU32<1>;
	type RuntimeHoldReason = RuntimeHoldReason;
	type RuntimeFreezeReason = RuntimeFreezeReason;
	type MaxHolds = ConstU32<2>;
}

parameter_types! {
	pub const TransactionByteFee: Balance = 10 * MILLICENTS;
	/// This value increases the priority of `Operational` transactions by adding
	/// a "virtual tip" that's equal to the `OperationalFeeMultiplier * final_fee`.
	pub const OperationalFeeMultiplier: u8 = 5;
}

impl pallet_transaction_payment::Config for Runtime {
	type RuntimeEvent = RuntimeEvent;
	type OnChargeTransaction = CurrencyAdapter<Balances, ToAuthor<Runtime>>;
	type OperationalFeeMultiplier = OperationalFeeMultiplier;
	type WeightToFee = WeightToFee;
	type LengthToFee = ConstantMultiplier<Balance, TransactionByteFee>;
	type FeeMultiplierUpdate = SlowAdjustingFeeUpdate<Self>;
}

parameter_types! {
	pub const MinimumPeriod: u64 = SLOT_DURATION / 2;
}
impl pallet_timestamp::Config for Runtime {
	type Moment = u64;
	type OnTimestampSet = Babe;
	type MinimumPeriod = MinimumPeriod;
	type WeightInfo = weights::pallet_timestamp::WeightInfo<Runtime>;
}

impl pallet_authorship::Config for Runtime {
	type FindAuthor = pallet_session::FindAccountFromAuthorIndex<Self, Babe>;
	type EventHandler = ();
}

#[derive(Clone, Debug, PartialEq, Eq, Encode, Decode)]
pub struct OldSessionKeys {
	pub grandpa: <Grandpa as BoundToRuntimeAppPublic>::Public,
	pub babe: <Babe as BoundToRuntimeAppPublic>::Public,
	pub im_online: pallet_im_online::sr25519::AuthorityId,
	pub para_validator: <Initializer as BoundToRuntimeAppPublic>::Public,
	pub para_assignment: <ParaSessionInfo as BoundToRuntimeAppPublic>::Public,
	pub authority_discovery: <AuthorityDiscovery as BoundToRuntimeAppPublic>::Public,
	pub beefy: <Beefy as BoundToRuntimeAppPublic>::Public,
}

impl OpaqueKeys for OldSessionKeys {
	type KeyTypeIdProviders = ();
	fn key_ids() -> &'static [KeyTypeId] {
		&[
			<<Grandpa as BoundToRuntimeAppPublic>::Public>::ID,
			<<Babe as BoundToRuntimeAppPublic>::Public>::ID,
			sp_core::crypto::key_types::IM_ONLINE,
			<<Initializer as BoundToRuntimeAppPublic>::Public>::ID,
			<<ParaSessionInfo as BoundToRuntimeAppPublic>::Public>::ID,
			<<AuthorityDiscovery as BoundToRuntimeAppPublic>::Public>::ID,
			<<Beefy as BoundToRuntimeAppPublic>::Public>::ID,
		]
	}
	fn get_raw(&self, i: KeyTypeId) -> &[u8] {
		match i {
			<<Grandpa as BoundToRuntimeAppPublic>::Public>::ID => self.grandpa.as_ref(),
			<<Babe as BoundToRuntimeAppPublic>::Public>::ID => self.babe.as_ref(),
			sp_core::crypto::key_types::IM_ONLINE => self.im_online.as_ref(),
			<<Initializer as BoundToRuntimeAppPublic>::Public>::ID => self.para_validator.as_ref(),
			<<ParaSessionInfo as BoundToRuntimeAppPublic>::Public>::ID =>
				self.para_assignment.as_ref(),
			<<AuthorityDiscovery as BoundToRuntimeAppPublic>::Public>::ID =>
				self.authority_discovery.as_ref(),
			<<Beefy as BoundToRuntimeAppPublic>::Public>::ID => self.beefy.as_ref(),
			_ => &[],
		}
	}
}

impl_opaque_keys! {
	pub struct SessionKeys {
		pub grandpa: Grandpa,
		pub babe: Babe,
		pub para_validator: Initializer,
		pub para_assignment: ParaSessionInfo,
		pub authority_discovery: AuthorityDiscovery,
		pub beefy: Beefy,
	}
}

// remove this when removing `OldSessionKeys`
fn transform_session_keys(_val: AccountId, old: OldSessionKeys) -> SessionKeys {
	SessionKeys {
		grandpa: old.grandpa,
		babe: old.babe,
		para_validator: old.para_validator,
		para_assignment: old.para_assignment,
		authority_discovery: old.authority_discovery,
		beefy: old.beefy,
	}
}

/// Special `ValidatorIdOf` implementation that is just returning the input as result.
pub struct ValidatorIdOf;
impl sp_runtime::traits::Convert<AccountId, Option<AccountId>> for ValidatorIdOf {
	fn convert(a: AccountId) -> Option<AccountId> {
		Some(a)
	}
}

impl pallet_session::Config for Runtime {
	type RuntimeEvent = RuntimeEvent;
	type ValidatorId = AccountId;
	type ValidatorIdOf = ValidatorIdOf;
	type ShouldEndSession = Babe;
	type NextSessionRotation = Babe;
	type SessionManager = pallet_session::historical::NoteHistoricalRoot<Self, ValidatorManager>;
	type SessionHandler = <SessionKeys as OpaqueKeys>::KeyTypeIdProviders;
	type Keys = SessionKeys;
	type WeightInfo = weights::pallet_session::WeightInfo<Runtime>;
}

pub struct FullIdentificationOf;
impl sp_runtime::traits::Convert<AccountId, Option<()>> for FullIdentificationOf {
	fn convert(_: AccountId) -> Option<()> {
		Some(Default::default())
	}
}

impl pallet_session::historical::Config for Runtime {
	type FullIdentification = ();
	type FullIdentificationOf = FullIdentificationOf;
}

parameter_types! {
	pub const SessionsPerEra: SessionIndex = 6;
	pub const BondingDuration: sp_staking::EraIndex = 28;
}

parameter_types! {
	pub const ProposalBond: Permill = Permill::from_percent(5);
	pub const ProposalBondMinimum: Balance = 2000 * CENTS;
	pub const ProposalBondMaximum: Balance = 1 * GRAND;
	pub const SpendPeriod: BlockNumber = 6 * DAYS;
	pub const Burn: Permill = Permill::from_perthousand(2);
	pub const TreasuryPalletId: PalletId = PalletId(*b"py/trsry");
	pub const PayoutSpendPeriod: BlockNumber = 30 * DAYS;
	// The asset's interior location for the paying account. This is the Treasury
	// pallet instance (which sits at index 18).
	pub TreasuryInteriorLocation: InteriorMultiLocation = PalletInstance(18).into();

	pub const TipCountdown: BlockNumber = 1 * DAYS;
	pub const TipFindersFee: Percent = Percent::from_percent(20);
	pub const TipReportDepositBase: Balance = 100 * CENTS;
	pub const DataDepositPerByte: Balance = 1 * CENTS;
	pub const MaxApprovals: u32 = 100;
	pub const MaxAuthorities: u32 = 100_000;
	pub const MaxKeys: u32 = 10_000;
	pub const MaxPeerInHeartbeats: u32 = 10_000;
	pub const MaxBalance: Balance = Balance::max_value();
}

impl pallet_treasury::Config for Runtime {
	type PalletId = TreasuryPalletId;
	type Currency = Balances;
	type ApproveOrigin = EitherOfDiverse<EnsureRoot<AccountId>, Treasurer>;
	type RejectOrigin = EitherOfDiverse<EnsureRoot<AccountId>, Treasurer>;
	type RuntimeEvent = RuntimeEvent;
	type OnSlash = Treasury;
	type ProposalBond = ProposalBond;
	type ProposalBondMinimum = ProposalBondMinimum;
	type ProposalBondMaximum = ProposalBondMaximum;
	type SpendPeriod = SpendPeriod;
	type Burn = Burn;
	type BurnDestination = Society;
	type MaxApprovals = MaxApprovals;
	type WeightInfo = weights::pallet_treasury::WeightInfo<Runtime>;
	type SpendFunds = Bounties;
	type SpendOrigin = TreasurySpender;
	type AssetKind = VersionedLocatableAsset;
	type Beneficiary = VersionedMultiLocation;
	type BeneficiaryLookup = IdentityLookup<Self::Beneficiary>;
	type Paymaster = PayOverXcm<
		TreasuryInteriorLocation,
		crate::xcm_config::XcmRouter,
		crate::XcmPallet,
		ConstU32<{ 6 * HOURS }>,
		Self::Beneficiary,
		Self::AssetKind,
		LocatableAssetConverter,
		VersionedMultiLocationConverter,
	>;
	type BalanceConverter = AssetRate;
	type PayoutPeriod = PayoutSpendPeriod;
	#[cfg(feature = "runtime-benchmarks")]
	type BenchmarkHelper = runtime_common::impls::benchmarks::TreasuryArguments;
}

parameter_types! {
	pub const BountyDepositBase: Balance = 100 * CENTS;
	pub const BountyDepositPayoutDelay: BlockNumber = 4 * DAYS;
	pub const BountyUpdatePeriod: BlockNumber = 90 * DAYS;
	pub const MaximumReasonLength: u32 = 16384;
	pub const CuratorDepositMultiplier: Permill = Permill::from_percent(50);
	pub const CuratorDepositMin: Balance = 10 * CENTS;
	pub const CuratorDepositMax: Balance = 500 * CENTS;
	pub const BountyValueMinimum: Balance = 200 * CENTS;
}

impl pallet_bounties::Config for Runtime {
	type BountyDepositBase = BountyDepositBase;
	type BountyDepositPayoutDelay = BountyDepositPayoutDelay;
	type BountyUpdatePeriod = BountyUpdatePeriod;
	type CuratorDepositMultiplier = CuratorDepositMultiplier;
	type CuratorDepositMin = CuratorDepositMin;
	type CuratorDepositMax = CuratorDepositMax;
	type BountyValueMinimum = BountyValueMinimum;
	type ChildBountyManager = ChildBounties;
	type DataDepositPerByte = DataDepositPerByte;
	type RuntimeEvent = RuntimeEvent;
	type MaximumReasonLength = MaximumReasonLength;
	type WeightInfo = weights::pallet_bounties::WeightInfo<Runtime>;
}

parameter_types! {
	pub const MaxActiveChildBountyCount: u32 = 100;
	pub const ChildBountyValueMinimum: Balance = BountyValueMinimum::get() / 10;
}

impl pallet_child_bounties::Config for Runtime {
	type RuntimeEvent = RuntimeEvent;
	type MaxActiveChildBountyCount = MaxActiveChildBountyCount;
	type ChildBountyValueMinimum = ChildBountyValueMinimum;
	type WeightInfo = weights::pallet_child_bounties::WeightInfo<Runtime>;
}

impl pallet_offences::Config for Runtime {
	type RuntimeEvent = RuntimeEvent;
	type IdentificationTuple = pallet_session::historical::IdentificationTuple<Self>;
	type OnOffenceHandler = ();
}

impl pallet_authority_discovery::Config for Runtime {
	type MaxAuthorities = MaxAuthorities;
}

parameter_types! {
	pub const MaxSetIdSessionEntries: u32 = BondingDuration::get() * SessionsPerEra::get();
}

impl pallet_grandpa::Config for Runtime {
	type RuntimeEvent = RuntimeEvent;
	type WeightInfo = ();
	type MaxAuthorities = MaxAuthorities;
	type MaxNominators = ConstU32<0>;
	type MaxSetIdSessionEntries = MaxSetIdSessionEntries;
	type KeyOwnerProof = <Historical as KeyOwnerProofSystem<(KeyTypeId, GrandpaId)>>::Proof;
	type EquivocationReportSystem =
		pallet_grandpa::EquivocationReportSystem<Self, Offences, Historical, ReportLongevity>;
}

/// Submits a transaction with the node's public and signature type. Adheres to the signed extension
/// format of the chain.
impl<LocalCall> frame_system::offchain::CreateSignedTransaction<LocalCall> for Runtime
where
	RuntimeCall: From<LocalCall>,
{
	fn create_transaction<C: frame_system::offchain::AppCrypto<Self::Public, Self::Signature>>(
		call: RuntimeCall,
		public: <Signature as Verify>::Signer,
		account: AccountId,
		nonce: <Runtime as frame_system::Config>::Nonce,
	) -> Option<(RuntimeCall, <UncheckedExtrinsic as ExtrinsicT>::SignaturePayload)> {
		use sp_runtime::traits::StaticLookup;
		// take the biggest period possible.
		let period =
			BlockHashCount::get().checked_next_power_of_two().map(|c| c / 2).unwrap_or(2) as u64;

		let current_block = System::block_number()
			.saturated_into::<u64>()
			// The `System::block_number` is initialized with `n+1`,
			// so the actual block number is `n`.
			.saturating_sub(1);
		let tip = 0;
		let extra: SignedExtra = (
			frame_system::CheckNonZeroSender::<Runtime>::new(),
			frame_system::CheckSpecVersion::<Runtime>::new(),
			frame_system::CheckTxVersion::<Runtime>::new(),
			frame_system::CheckGenesis::<Runtime>::new(),
			frame_system::CheckMortality::<Runtime>::from(generic::Era::mortal(
				period,
				current_block,
			)),
			frame_system::CheckNonce::<Runtime>::from(nonce),
			frame_system::CheckWeight::<Runtime>::new(),
			pallet_transaction_payment::ChargeTransactionPayment::<Runtime>::from(tip),
		);
		let raw_payload = SignedPayload::new(call, extra)
			.map_err(|e| {
				log::warn!("Unable to create signed payload: {:?}", e);
			})
			.ok()?;
		let signature = raw_payload.using_encoded(|payload| C::sign(payload, public))?;
		let (call, extra, _) = raw_payload.deconstruct();
		let address = <Runtime as frame_system::Config>::Lookup::unlookup(account);
		Some((call, (address, signature, extra)))
	}
}

impl frame_system::offchain::SigningTypes for Runtime {
	type Public = <Signature as Verify>::Signer;
	type Signature = Signature;
}

impl<C> frame_system::offchain::SendTransactionTypes<C> for Runtime
where
	RuntimeCall: From<C>,
{
	type Extrinsic = UncheckedExtrinsic;
	type OverarchingCall = RuntimeCall;
}

parameter_types! {
	pub Prefix: &'static [u8] = b"Pay ROCs to the Rococo account:";
}

impl claims::Config for Runtime {
	type RuntimeEvent = RuntimeEvent;
	type VestingSchedule = Vesting;
	type Prefix = Prefix;
	type MoveClaimOrigin = EnsureRoot<AccountId>;
	type WeightInfo = weights::runtime_common_claims::WeightInfo<Runtime>;
}

parameter_types! {
	// Minimum 100 bytes/ROC deposited (1 CENT/byte)
	pub const BasicDeposit: Balance = 1000 * CENTS;       // 258 bytes on-chain
	pub const ByteDeposit: Balance = deposit(0, 1);
	pub const SubAccountDeposit: Balance = 200 * CENTS;   // 53 bytes on-chain
	pub const MaxSubAccounts: u32 = 100;
	pub const MaxAdditionalFields: u32 = 100;
	pub const MaxRegistrars: u32 = 20;
}

impl pallet_identity::Config for Runtime {
	type RuntimeEvent = RuntimeEvent;
	type Currency = Balances;
	type BasicDeposit = BasicDeposit;
	type ByteDeposit = ByteDeposit;
	type SubAccountDeposit = SubAccountDeposit;
	type MaxSubAccounts = MaxSubAccounts;
	type IdentityInformation = IdentityInfo<MaxAdditionalFields>;
	type MaxRegistrars = MaxRegistrars;
	type Slashed = Treasury;
	type ForceOrigin = EitherOf<EnsureRoot<Self::AccountId>, GeneralAdmin>;
	type RegistrarOrigin = EitherOf<EnsureRoot<Self::AccountId>, GeneralAdmin>;
	type WeightInfo = weights::pallet_identity::WeightInfo<Runtime>;
}

impl pallet_utility::Config for Runtime {
	type RuntimeEvent = RuntimeEvent;
	type RuntimeCall = RuntimeCall;
	type PalletsOrigin = OriginCaller;
	type WeightInfo = weights::pallet_utility::WeightInfo<Runtime>;
}

parameter_types! {
	// One storage item; key size is 32; value is size 4+4+16+32 bytes = 56 bytes.
	pub const DepositBase: Balance = deposit(1, 88);
	// Additional storage item size of 32 bytes.
	pub const DepositFactor: Balance = deposit(0, 32);
	pub const MaxSignatories: u32 = 100;
}

impl pallet_multisig::Config for Runtime {
	type RuntimeEvent = RuntimeEvent;
	type RuntimeCall = RuntimeCall;
	type Currency = Balances;
	type DepositBase = DepositBase;
	type DepositFactor = DepositFactor;
	type MaxSignatories = MaxSignatories;
	type WeightInfo = weights::pallet_multisig::WeightInfo<Runtime>;
}

parameter_types! {
	pub const ConfigDepositBase: Balance = 500 * CENTS;
	pub const FriendDepositFactor: Balance = 50 * CENTS;
	pub const MaxFriends: u16 = 9;
	pub const RecoveryDeposit: Balance = 500 * CENTS;
}

impl pallet_recovery::Config for Runtime {
	type RuntimeEvent = RuntimeEvent;
	type WeightInfo = ();
	type RuntimeCall = RuntimeCall;
	type Currency = Balances;
	type ConfigDepositBase = ConfigDepositBase;
	type FriendDepositFactor = FriendDepositFactor;
	type MaxFriends = MaxFriends;
	type RecoveryDeposit = RecoveryDeposit;
}

parameter_types! {
	pub const SocietyPalletId: PalletId = PalletId(*b"py/socie");
}

impl pallet_society::Config for Runtime {
	type RuntimeEvent = RuntimeEvent;
	type Currency = Balances;
	type Randomness = pallet_babe::RandomnessFromOneEpochAgo<Runtime>;
	type GraceStrikes = ConstU32<1>;
	type PeriodSpend = ConstU128<{ 50_000 * CENTS }>;
	type VotingPeriod = ConstU32<{ 5 * DAYS }>;
	type ClaimPeriod = ConstU32<{ 2 * DAYS }>;
	type MaxLockDuration = ConstU32<{ 36 * 30 * DAYS }>;
	type FounderSetOrigin = EnsureRoot<AccountId>;
	type ChallengePeriod = ConstU32<{ 7 * DAYS }>;
	type MaxPayouts = ConstU32<8>;
	type MaxBids = ConstU32<512>;
	type PalletId = SocietyPalletId;
	type WeightInfo = ();
}

parameter_types! {
	pub const MinVestedTransfer: Balance = 100 * CENTS;
	pub UnvestedFundsAllowedWithdrawReasons: WithdrawReasons =
		WithdrawReasons::except(WithdrawReasons::TRANSFER | WithdrawReasons::RESERVE);
}

impl pallet_vesting::Config for Runtime {
	type RuntimeEvent = RuntimeEvent;
	type Currency = Balances;
	type BlockNumberToBalance = ConvertInto;
	type MinVestedTransfer = MinVestedTransfer;
	type WeightInfo = weights::pallet_vesting::WeightInfo<Runtime>;
	type UnvestedFundsAllowedWithdrawReasons = UnvestedFundsAllowedWithdrawReasons;
	const MAX_VESTING_SCHEDULES: u32 = 28;
}

parameter_types! {
	// One storage item; key size 32, value size 8; .
	pub const ProxyDepositBase: Balance = deposit(1, 8);
	// Additional storage item size of 33 bytes.
	pub const ProxyDepositFactor: Balance = deposit(0, 33);
	pub const MaxProxies: u16 = 32;
	pub const AnnouncementDepositBase: Balance = deposit(1, 8);
	pub const AnnouncementDepositFactor: Balance = deposit(0, 66);
	pub const MaxPending: u16 = 32;
}

/// The type used to represent the kinds of proxying allowed.
#[derive(
	Copy,
	Clone,
	Eq,
	PartialEq,
	Ord,
	PartialOrd,
	Encode,
	Decode,
	RuntimeDebug,
	MaxEncodedLen,
	TypeInfo,
)]
pub enum ProxyType {
	Any,
	NonTransfer,
	Governance,
	IdentityJudgement,
	CancelProxy,
	Auction,
	Society,
	OnDemandOrdering,
}
impl Default for ProxyType {
	fn default() -> Self {
		Self::Any
	}
}
impl InstanceFilter<RuntimeCall> for ProxyType {
	fn filter(&self, c: &RuntimeCall) -> bool {
		match self {
			ProxyType::Any => true,
			ProxyType::NonTransfer => matches!(
				c,
				RuntimeCall::System(..) |
				RuntimeCall::Babe(..) |
				RuntimeCall::Timestamp(..) |
				RuntimeCall::Indices(pallet_indices::Call::claim {..}) |
				RuntimeCall::Indices(pallet_indices::Call::free {..}) |
				RuntimeCall::Indices(pallet_indices::Call::freeze {..}) |
				// Specifically omitting Indices `transfer`, `force_transfer`
				// Specifically omitting the entire Balances pallet
				RuntimeCall::Session(..) |
				RuntimeCall::Grandpa(..) |
				RuntimeCall::Treasury(..) |
				RuntimeCall::Bounties(..) |
				RuntimeCall::ChildBounties(..) |
				RuntimeCall::ConvictionVoting(..) |
				RuntimeCall::Referenda(..) |
				RuntimeCall::FellowshipCollective(..) |
				RuntimeCall::FellowshipReferenda(..) |
				RuntimeCall::Whitelist(..) |
				RuntimeCall::Claims(..) |
				RuntimeCall::Utility(..) |
				RuntimeCall::Identity(..) |
				RuntimeCall::Society(..) |
				RuntimeCall::Recovery(pallet_recovery::Call::as_recovered {..}) |
				RuntimeCall::Recovery(pallet_recovery::Call::vouch_recovery {..}) |
				RuntimeCall::Recovery(pallet_recovery::Call::claim_recovery {..}) |
				RuntimeCall::Recovery(pallet_recovery::Call::close_recovery {..}) |
				RuntimeCall::Recovery(pallet_recovery::Call::remove_recovery {..}) |
				RuntimeCall::Recovery(pallet_recovery::Call::cancel_recovered {..}) |
				// Specifically omitting Recovery `create_recovery`, `initiate_recovery`
				RuntimeCall::Vesting(pallet_vesting::Call::vest {..}) |
				RuntimeCall::Vesting(pallet_vesting::Call::vest_other {..}) |
				// Specifically omitting Vesting `vested_transfer`, and `force_vested_transfer`
				RuntimeCall::Scheduler(..) |
				RuntimeCall::Proxy(..) |
				RuntimeCall::Multisig(..) |
				RuntimeCall::Nis(..) |
				RuntimeCall::Registrar(paras_registrar::Call::register {..}) |
				RuntimeCall::Registrar(paras_registrar::Call::deregister {..}) |
				// Specifically omitting Registrar `swap`
				RuntimeCall::Registrar(paras_registrar::Call::reserve {..}) |
				RuntimeCall::Crowdloan(..) |
				RuntimeCall::Slots(..) |
				RuntimeCall::Auctions(..) // Specifically omitting the entire XCM Pallet
			),
			ProxyType::Governance => matches!(
				c,
				RuntimeCall::Bounties(..) |
					RuntimeCall::Utility(..) |
					RuntimeCall::ChildBounties(..) |
					// OpenGov calls
					RuntimeCall::ConvictionVoting(..) |
					RuntimeCall::Referenda(..) |
					RuntimeCall::FellowshipCollective(..) |
					RuntimeCall::FellowshipReferenda(..) |
					RuntimeCall::Whitelist(..)
			),
			ProxyType::IdentityJudgement => matches!(
				c,
				RuntimeCall::Identity(pallet_identity::Call::provide_judgement { .. }) |
					RuntimeCall::Utility(..)
			),
			ProxyType::CancelProxy => {
				matches!(c, RuntimeCall::Proxy(pallet_proxy::Call::reject_announcement { .. }))
			},
			ProxyType::Auction => matches!(
				c,
				RuntimeCall::Auctions { .. } |
					RuntimeCall::Crowdloan { .. } |
					RuntimeCall::Registrar { .. } |
					RuntimeCall::Multisig(..) |
					RuntimeCall::Slots { .. }
			),
			ProxyType::Society => matches!(c, RuntimeCall::Society(..)),
			ProxyType::OnDemandOrdering => matches!(c, RuntimeCall::OnDemandAssignmentProvider(..)),
		}
	}
	fn is_superset(&self, o: &Self) -> bool {
		match (self, o) {
			(x, y) if x == y => true,
			(ProxyType::Any, _) => true,
			(_, ProxyType::Any) => false,
			(ProxyType::NonTransfer, _) => true,
			_ => false,
		}
	}
}

impl pallet_proxy::Config for Runtime {
	type RuntimeEvent = RuntimeEvent;
	type RuntimeCall = RuntimeCall;
	type Currency = Balances;
	type ProxyType = ProxyType;
	type ProxyDepositBase = ProxyDepositBase;
	type ProxyDepositFactor = ProxyDepositFactor;
	type MaxProxies = MaxProxies;
	type WeightInfo = weights::pallet_proxy::WeightInfo<Runtime>;
	type MaxPending = MaxPending;
	type CallHasher = BlakeTwo256;
	type AnnouncementDepositBase = AnnouncementDepositBase;
	type AnnouncementDepositFactor = AnnouncementDepositFactor;
}

impl parachains_origin::Config for Runtime {}

impl parachains_configuration::Config for Runtime {
	type WeightInfo = weights::runtime_parachains_configuration::WeightInfo<Runtime>;
}

impl parachains_shared::Config for Runtime {}

impl parachains_session_info::Config for Runtime {
	type ValidatorSet = Historical;
}

/// Special `RewardValidators` that does nothing ;)
pub struct RewardValidators;
impl runtime_parachains::inclusion::RewardValidators for RewardValidators {
	fn reward_backing(_: impl IntoIterator<Item = ValidatorIndex>) {}
	fn reward_bitfields(_: impl IntoIterator<Item = ValidatorIndex>) {}
}

impl parachains_inclusion::Config for Runtime {
	type RuntimeEvent = RuntimeEvent;
	type DisputesHandler = ParasDisputes;
	type RewardValidators = RewardValidators;
	type MessageQueue = MessageQueue;
	type WeightInfo = weights::runtime_parachains_inclusion::WeightInfo<Runtime>;
}

parameter_types! {
	pub const ParasUnsignedPriority: TransactionPriority = TransactionPriority::max_value();
}

impl parachains_paras::Config for Runtime {
	type RuntimeEvent = RuntimeEvent;
	type WeightInfo = weights::runtime_parachains_paras::WeightInfo<Runtime>;
	type UnsignedPriority = ParasUnsignedPriority;
	type QueueFootprinter = ParaInclusion;
	type NextSessionRotation = Babe;
	type OnNewHead = Registrar;
}

parameter_types! {
	/// Amount of weight that can be spent per block to service messages.
	///
	/// # WARNING
	///
	/// This is not a good value for para-chains since the `Scheduler` already uses up to 80% block weight.
	pub MessageQueueServiceWeight: Weight = Perbill::from_percent(20) * BlockWeights::get().max_block;
	pub const MessageQueueHeapSize: u32 = 32 * 1024;
	pub const MessageQueueMaxStale: u32 = 96;
}

/// Message processor to handle any messages that were enqueued into the `MessageQueue` pallet.
pub struct MessageProcessor;
impl ProcessMessage for MessageProcessor {
	type Origin = AggregateMessageOrigin;

	fn process_message(
		message: &[u8],
		origin: Self::Origin,
		meter: &mut WeightMeter,
		id: &mut [u8; 32],
	) -> Result<bool, ProcessMessageError> {
		let para = match origin {
			AggregateMessageOrigin::Ump(UmpQueueId::Para(para)) => para,
		};
		xcm_builder::ProcessXcmMessage::<
			Junction,
			xcm_executor::XcmExecutor<xcm_config::XcmConfig>,
			RuntimeCall,
		>::process_message(message, Junction::Parachain(para.into()), meter, id)
	}
}

impl pallet_message_queue::Config for Runtime {
	type RuntimeEvent = RuntimeEvent;
	type Size = u32;
	type HeapSize = MessageQueueHeapSize;
	type MaxStale = MessageQueueMaxStale;
	type ServiceWeight = MessageQueueServiceWeight;
	#[cfg(not(feature = "runtime-benchmarks"))]
	type MessageProcessor = MessageProcessor;
	#[cfg(feature = "runtime-benchmarks")]
	type MessageProcessor =
		pallet_message_queue::mock_helpers::NoopMessageProcessor<AggregateMessageOrigin>;
	type QueueChangeHandler = ParaInclusion;
	type QueuePausedQuery = ();
	type WeightInfo = weights::pallet_message_queue::WeightInfo<Runtime>;
}

impl parachains_dmp::Config for Runtime {}

impl parachains_hrmp::Config for Runtime {
	type RuntimeOrigin = RuntimeOrigin;
	type RuntimeEvent = RuntimeEvent;
	type ChannelManager = EnsureRoot<AccountId>;
	type Currency = Balances;
	type WeightInfo = weights::runtime_parachains_hrmp::WeightInfo<Runtime>;
}

impl parachains_paras_inherent::Config for Runtime {
	type WeightInfo = weights::runtime_parachains_paras_inherent::WeightInfo<Runtime>;
}

impl parachains_scheduler::Config for Runtime {
	// If you change this, make sure the `Assignment` type of the new provider is binary compatible,
	// otherwise provide a migration.
	type AssignmentProvider = ParaAssignmentProvider;
}

parameter_types! {
	pub const OnDemandTrafficDefaultValue: FixedU128 = FixedU128::from_u32(1);
}

impl parachains_assigner_on_demand::Config for Runtime {
	type RuntimeEvent = RuntimeEvent;
	type Currency = Balances;
	type TrafficDefaultValue = OnDemandTrafficDefaultValue;
	type WeightInfo = weights::runtime_parachains_assigner_on_demand::WeightInfo<Runtime>;
}

parameter_types! {
	pub const BrokerId: u32 = BROKER_ID;
}

impl coretime::Config for Runtime {
	type RuntimeOrigin = RuntimeOrigin;
	type RuntimeEvent = RuntimeEvent;
	type Currency = Balances;
	//type WeightInfo = weights::runtime_coretime::WeightInfo<Runtime>;
	type BrokerId = BrokerId;
}

impl parachains_assigner_bulk::Config for Runtime {}

impl parachains_assigner_parachains::Config for Runtime {}

impl parachains_assigner_v1::Config for Runtime {}

impl parachains_initializer::Config for Runtime {
	type Randomness = pallet_babe::RandomnessFromOneEpochAgo<Runtime>;
	type ForceOrigin = EnsureRoot<AccountId>;
	type WeightInfo = weights::runtime_parachains_initializer::WeightInfo<Runtime>;
}

impl parachains_disputes::Config for Runtime {
	type RuntimeEvent = RuntimeEvent;
	type RewardValidators = ();
	type SlashingHandler = parachains_slashing::SlashValidatorsForDisputes<ParasSlashing>;
	type WeightInfo = weights::runtime_parachains_disputes::WeightInfo<Runtime>;
}

impl parachains_slashing::Config for Runtime {
	type KeyOwnerProofSystem = Historical;
	type KeyOwnerProof =
		<Self::KeyOwnerProofSystem as KeyOwnerProofSystem<(KeyTypeId, ValidatorId)>>::Proof;
	type KeyOwnerIdentification = <Self::KeyOwnerProofSystem as KeyOwnerProofSystem<(
		KeyTypeId,
		ValidatorId,
	)>>::IdentificationTuple;
	type HandleReports = parachains_slashing::SlashingReportHandler<
		Self::KeyOwnerIdentification,
		Offences,
		ReportLongevity,
	>;
	type WeightInfo = parachains_slashing::TestWeightInfo;
	type BenchmarkingConfig = parachains_slashing::BenchConfig<200>;
}

parameter_types! {
	pub const ParaDeposit: Balance = 40 * UNITS;
}

impl paras_registrar::Config for Runtime {
	type RuntimeOrigin = RuntimeOrigin;
	type RuntimeEvent = RuntimeEvent;
	type Currency = Balances;
	type OnSwap = (Crowdloan, Slots);
	type ParaDeposit = ParaDeposit;
	type DataDepositPerByte = DataDepositPerByte;
	type WeightInfo = weights::runtime_common_paras_registrar::WeightInfo<Runtime>;
}

parameter_types! {
	pub LeasePeriod: BlockNumber = prod_or_fast!(1 * DAYS, 1 * DAYS, "ROC_LEASE_PERIOD");
}

impl slots::Config for Runtime {
	type RuntimeEvent = RuntimeEvent;
	type Currency = Balances;
	type Registrar = Registrar;
	type LeasePeriod = LeasePeriod;
	type LeaseOffset = ();
	type ForceOrigin = EitherOf<EnsureRoot<Self::AccountId>, LeaseAdmin>;
	type WeightInfo = weights::runtime_common_slots::WeightInfo<Runtime>;
}

parameter_types! {
	pub const CrowdloanId: PalletId = PalletId(*b"py/cfund");
	pub const SubmissionDeposit: Balance = 3 * GRAND;
	pub const MinContribution: Balance = 3_000 * CENTS;
	pub const RemoveKeysLimit: u32 = 1000;
	// Allow 32 bytes for an additional memo to a crowdloan.
	pub const MaxMemoLength: u8 = 32;
}

impl crowdloan::Config for Runtime {
	type RuntimeEvent = RuntimeEvent;
	type PalletId = CrowdloanId;
	type SubmissionDeposit = SubmissionDeposit;
	type MinContribution = MinContribution;
	type RemoveKeysLimit = RemoveKeysLimit;
	type Registrar = Registrar;
	type Auctioneer = Auctions;
	type MaxMemoLength = MaxMemoLength;
	type WeightInfo = weights::runtime_common_crowdloan::WeightInfo<Runtime>;
}

parameter_types! {
	// The average auction is 7 days long, so this will be 70% for ending period.
	// 5 Days = 72000 Blocks @ 6 sec per block
	pub const EndingPeriod: BlockNumber = 5 * DAYS;
	// ~ 1000 samples per day -> ~ 20 blocks per sample -> 2 minute samples
	pub const SampleLength: BlockNumber = 2 * MINUTES;
}

impl auctions::Config for Runtime {
	type RuntimeEvent = RuntimeEvent;
	type Leaser = Slots;
	type Registrar = Registrar;
	type EndingPeriod = EndingPeriod;
	type SampleLength = SampleLength;
	type Randomness = pallet_babe::RandomnessFromOneEpochAgo<Runtime>;
	type InitiateOrigin = EitherOf<EnsureRoot<Self::AccountId>, AuctionAdmin>;
	type WeightInfo = weights::runtime_common_auctions::WeightInfo<Runtime>;
}

impl identity_migrator::Config for Runtime {
	type RuntimeEvent = RuntimeEvent;
	// To be changed to `EnsureSigned` once there is a People Chain to migrate to.
	type Reaper = EnsureRoot<AccountId>;
	type ReapIdentityHandler = ToParachainIdentityReaper<Runtime, Self::AccountId>;
	type WeightInfo = weights::runtime_common_identity_migrator::WeightInfo<Runtime>;
}

type NisCounterpartInstance = pallet_balances::Instance2;
impl pallet_balances::Config<NisCounterpartInstance> for Runtime {
	type Balance = Balance;
	type DustRemoval = ();
	type RuntimeEvent = RuntimeEvent;
	type ExistentialDeposit = ConstU128<10_000_000_000>; // One RTC cent
	type AccountStore = StorageMapShim<
		pallet_balances::Account<Runtime, NisCounterpartInstance>,
		AccountId,
		pallet_balances::AccountData<u128>,
	>;
	type MaxLocks = ConstU32<4>;
	type MaxReserves = ConstU32<4>;
	type ReserveIdentifier = [u8; 8];
	type WeightInfo = weights::pallet_balances_nis_counterpart_balances::WeightInfo<Runtime>;
	type RuntimeHoldReason = RuntimeHoldReason;
	type RuntimeFreezeReason = RuntimeFreezeReason;
	type FreezeIdentifier = ();
	type MaxHolds = ConstU32<2>;
	type MaxFreezes = ConstU32<1>;
}

parameter_types! {
	pub const NisBasePeriod: BlockNumber = 30 * DAYS;
	pub const MinBid: Balance = 100 * UNITS;
	pub MinReceipt: Perquintill = Perquintill::from_rational(1u64, 10_000_000u64);
	pub const IntakePeriod: BlockNumber = 5 * MINUTES;
	pub MaxIntakeWeight: Weight = MAXIMUM_BLOCK_WEIGHT / 10;
	pub const ThawThrottle: (Perquintill, BlockNumber) = (Perquintill::from_percent(25), 5);
	pub storage NisTarget: Perquintill = Perquintill::zero();
	pub const NisPalletId: PalletId = PalletId(*b"py/nis  ");
}

impl pallet_nis::Config for Runtime {
	type WeightInfo = weights::pallet_nis::WeightInfo<Runtime>;
	type RuntimeEvent = RuntimeEvent;
	type Currency = Balances;
	type CurrencyBalance = Balance;
	type FundOrigin = frame_system::EnsureSigned<AccountId>;
	type Counterpart = NisCounterpartBalances;
	type CounterpartAmount = WithMaximumOf<ConstU128<21_000_000_000_000_000_000u128>>;
	type Deficit = (); // Mint
	type IgnoredIssuance = ();
	type Target = NisTarget;
	type PalletId = NisPalletId;
	type QueueCount = ConstU32<300>;
	type MaxQueueLen = ConstU32<1000>;
	type FifoQueueLen = ConstU32<250>;
	type BasePeriod = NisBasePeriod;
	type MinBid = MinBid;
	type MinReceipt = MinReceipt;
	type IntakePeriod = IntakePeriod;
	type MaxIntakeWeight = MaxIntakeWeight;
	type ThawThrottle = ThawThrottle;
	type RuntimeHoldReason = RuntimeHoldReason;
}

parameter_types! {
	pub const BeefySetIdSessionEntries: u32 = BondingDuration::get() * SessionsPerEra::get();
}

impl pallet_beefy::Config for Runtime {
	type BeefyId = BeefyId;
	type MaxAuthorities = MaxAuthorities;
	type MaxNominators = ConstU32<0>;
	type MaxSetIdSessionEntries = BeefySetIdSessionEntries;
	type OnNewValidatorSet = MmrLeaf;
	type WeightInfo = ();
	type KeyOwnerProof = <Historical as KeyOwnerProofSystem<(KeyTypeId, BeefyId)>>::Proof;
	type EquivocationReportSystem =
		pallet_beefy::EquivocationReportSystem<Self, Offences, Historical, ReportLongevity>;
}

/// MMR helper types.
mod mmr {
	use super::Runtime;
	pub use pallet_mmr::primitives::*;

	pub type Leaf = <<Runtime as pallet_mmr::Config>::LeafData as LeafDataProvider>::LeafData;
	pub type Hashing = <Runtime as pallet_mmr::Config>::Hashing;
	pub type Hash = <Hashing as sp_runtime::traits::Hash>::Output;
}

impl pallet_mmr::Config for Runtime {
	const INDEXING_PREFIX: &'static [u8] = mmr::INDEXING_PREFIX;
	type Hashing = Keccak256;
	type OnNewRoot = pallet_beefy_mmr::DepositBeefyDigest<Runtime>;
	type WeightInfo = ();
	type LeafData = pallet_beefy_mmr::Pallet<Runtime>;
}

parameter_types! {
	/// Version of the produced MMR leaf.
	///
	/// The version consists of two parts;
	/// - `major` (3 bits)
	/// - `minor` (5 bits)
	///
	/// `major` should be updated only if decoding the previous MMR Leaf format from the payload
	/// is not possible (i.e. backward incompatible change).
	/// `minor` should be updated if fields are added to the previous MMR Leaf, which given SCALE
	/// encoding does not prevent old leafs from being decoded.
	///
	/// Hence we expect `major` to be changed really rarely (think never).
	/// See [`MmrLeafVersion`] type documentation for more details.
	pub LeafVersion: MmrLeafVersion = MmrLeafVersion::new(0, 0);
}

pub struct ParaHeadsRootProvider;
impl BeefyDataProvider<H256> for ParaHeadsRootProvider {
	fn extra_data() -> H256 {
		let mut para_heads: Vec<(u32, Vec<u8>)> = Paras::parachains()
			.into_iter()
			.filter_map(|id| Paras::para_head(&id).map(|head| (id.into(), head.0)))
			.collect();
		para_heads.sort();
		binary_merkle_tree::merkle_root::<mmr::Hashing, _>(
			para_heads.into_iter().map(|pair| pair.encode()),
		)
		.into()
	}
}

impl pallet_beefy_mmr::Config for Runtime {
	type LeafVersion = LeafVersion;
	type BeefyAuthorityToMerkleLeaf = pallet_beefy_mmr::BeefyEcdsaToEthereum;
	type LeafExtra = H256;
	type BeefyDataProvider = ParaHeadsRootProvider;
}

impl paras_sudo_wrapper::Config for Runtime {}

parameter_types! {
	pub const PermanentSlotLeasePeriodLength: u32 = 365;
	pub const TemporarySlotLeasePeriodLength: u32 = 5;
	pub const MaxTemporarySlotPerLeasePeriod: u32 = 5;
}

impl assigned_slots::Config for Runtime {
	type RuntimeEvent = RuntimeEvent;
	type AssignSlotOrigin = EnsureRoot<AccountId>;
	type Leaser = Slots;
	type PermanentSlotLeasePeriodLength = PermanentSlotLeasePeriodLength;
	type TemporarySlotLeasePeriodLength = TemporarySlotLeasePeriodLength;
	type MaxTemporarySlotPerLeasePeriod = MaxTemporarySlotPerLeasePeriod;
	type WeightInfo = weights::runtime_common_assigned_slots::WeightInfo<Runtime>;
}

impl validator_manager::Config for Runtime {
	type RuntimeEvent = RuntimeEvent;
	type PrivilegedOrigin = EnsureRoot<AccountId>;
}

impl pallet_sudo::Config for Runtime {
	type RuntimeEvent = RuntimeEvent;
	type RuntimeCall = RuntimeCall;
	type WeightInfo = weights::pallet_sudo::WeightInfo<Runtime>;
}

impl pallet_root_testing::Config for Runtime {
	type RuntimeEvent = RuntimeEvent;
}

impl pallet_asset_rate::Config for Runtime {
	type WeightInfo = weights::pallet_asset_rate::WeightInfo<Runtime>;
	type RuntimeEvent = RuntimeEvent;
	type CreateOrigin = EnsureRoot<AccountId>;
	type RemoveOrigin = EnsureRoot<AccountId>;
	type UpdateOrigin = EnsureRoot<AccountId>;
	type Currency = Balances;
	type AssetKind = <Runtime as pallet_treasury::Config>::AssetKind;
	#[cfg(feature = "runtime-benchmarks")]
	type BenchmarkHelper = runtime_common::impls::benchmarks::AssetRateArguments;
}

construct_runtime! {
	pub enum Runtime
	{
		// Basic stuff; balances is uncallable initially.
		System: frame_system::{Pallet, Call, Storage, Config<T>, Event<T>} = 0,

		// Babe must be before session.
		Babe: pallet_babe::{Pallet, Call, Storage, Config<T>, ValidateUnsigned} = 1,

		Timestamp: pallet_timestamp::{Pallet, Call, Storage, Inherent} = 2,
		Indices: pallet_indices::{Pallet, Call, Storage, Config<T>, Event<T>} = 3,
		Balances: pallet_balances::{Pallet, Call, Storage, Config<T>, Event<T>} = 4,
		TransactionPayment: pallet_transaction_payment::{Pallet, Storage, Event<T>} = 33,

		// Consensus support.
		// Authorship must be before session in order to note author in the correct session and era.
		Authorship: pallet_authorship::{Pallet, Storage} = 5,
		Offences: pallet_offences::{Pallet, Storage, Event} = 7,
		Historical: session_historical::{Pallet} = 34,

		// BEEFY Bridges support.
		Beefy: pallet_beefy::{Pallet, Call, Storage, Config<T>, ValidateUnsigned} = 240,
		// MMR leaf construction must be before session in order to have leaf contents
		// refer to block<N-1> consistently. see substrate issue #11797 for details.
		Mmr: pallet_mmr::{Pallet, Storage} = 241,
		MmrLeaf: pallet_beefy_mmr::{Pallet, Storage} = 242,

		Session: pallet_session::{Pallet, Call, Storage, Event, Config<T>} = 8,
		Grandpa: pallet_grandpa::{Pallet, Call, Storage, Config<T>, Event, ValidateUnsigned} = 10,
		AuthorityDiscovery: pallet_authority_discovery::{Pallet, Config<T>} = 12,

		// Governance stuff; uncallable initially.
		Treasury: pallet_treasury::{Pallet, Call, Storage, Config<T>, Event<T>} = 18,
		ConvictionVoting: pallet_conviction_voting::{Pallet, Call, Storage, Event<T>} = 20,
		Referenda: pallet_referenda::{Pallet, Call, Storage, Event<T>} = 21,
		//	pub type FellowshipCollectiveInstance = pallet_ranked_collective::Instance1;
		FellowshipCollective: pallet_ranked_collective::<Instance1>::{
			Pallet, Call, Storage, Event<T>
		} = 22,
		// pub type FellowshipReferendaInstance = pallet_referenda::Instance2;
		FellowshipReferenda: pallet_referenda::<Instance2>::{
			Pallet, Call, Storage, Event<T>
		} = 23,
		Origins: pallet_custom_origins::{Origin} = 43,
		Whitelist: pallet_whitelist::{Pallet, Call, Storage, Event<T>} = 44,
		// Claims. Usable initially.
		Claims: claims::{Pallet, Call, Storage, Event<T>, Config<T>, ValidateUnsigned} = 19,

		// Utility module.
		Utility: pallet_utility::{Pallet, Call, Event} = 24,

		// Less simple identity module.
		Identity: pallet_identity::{Pallet, Call, Storage, Event<T>} = 25,

		// Society module.
		Society: pallet_society::{Pallet, Call, Storage, Event<T>} = 26,

		// Social recovery module.
		Recovery: pallet_recovery::{Pallet, Call, Storage, Event<T>} = 27,

		// Vesting. Usable initially, but removed once all vesting is finished.
		Vesting: pallet_vesting::{Pallet, Call, Storage, Event<T>, Config<T>} = 28,

		// System scheduler.
		Scheduler: pallet_scheduler::{Pallet, Call, Storage, Event<T>} = 29,

		// Proxy module. Late addition.
		Proxy: pallet_proxy::{Pallet, Call, Storage, Event<T>} = 30,

		// Multisig module. Late addition.
		Multisig: pallet_multisig::{Pallet, Call, Storage, Event<T>} = 31,

		// Preimage registrar.
		Preimage: pallet_preimage::{Pallet, Call, Storage, Event<T>, HoldReason} = 32,

		// Asset rate.
		AssetRate: pallet_asset_rate::{Pallet, Call, Storage, Event<T>} = 39,

		// Bounties modules.
		Bounties: pallet_bounties::{Pallet, Call, Storage, Event<T>} = 35,
		ChildBounties: pallet_child_bounties = 40,

		// NIS pallet.
		Nis: pallet_nis::{Pallet, Call, Storage, Event<T>, HoldReason} = 38,
		// pub type NisCounterpartInstance = pallet_balances::Instance2;
		NisCounterpartBalances: pallet_balances::<Instance2> = 45,

		// Parachains pallets. Start indices at 50 to leave room.
		ParachainsOrigin: parachains_origin::{Pallet, Origin} = 50,
		Configuration: parachains_configuration::{Pallet, Call, Storage, Config<T>} = 51,
		ParasShared: parachains_shared::{Pallet, Call, Storage} = 52,
		ParaInclusion: parachains_inclusion::{Pallet, Call, Storage, Event<T>} = 53,
		ParaInherent: parachains_paras_inherent::{Pallet, Call, Storage, Inherent} = 54,
		ParaScheduler: parachains_scheduler::{Pallet, Storage} = 55,
		Paras: parachains_paras::{Pallet, Call, Storage, Event, Config<T>, ValidateUnsigned} = 56,
		Initializer: parachains_initializer::{Pallet, Call, Storage} = 57,
		Dmp: parachains_dmp::{Pallet, Storage} = 58,
		Hrmp: parachains_hrmp::{Pallet, Call, Storage, Event<T>, Config<T>} = 60,
		ParaSessionInfo: parachains_session_info::{Pallet, Storage} = 61,
		ParasDisputes: parachains_disputes::{Pallet, Call, Storage, Event<T>} = 62,
		ParasSlashing: parachains_slashing::{Pallet, Call, Storage, ValidateUnsigned} = 63,
		MessageQueue: pallet_message_queue::{Pallet, Call, Storage, Event<T>} = 64,
		ParaAssignmentProvider: parachains_assigner_v1::{Pallet, Storage} = 65,
		OnDemandAssignmentProvider: parachains_assigner_on_demand::{Pallet, Call, Storage, Event<T>} = 66,
		ParachainsAssignmentProvider: parachains_assigner_parachains::{Pallet} = 67,
		CoreTimeAssignmentProvider: parachains_assigner_bulk::{Pallet, Storage} = 68,

		// Parachain Onboarding Pallets. Start indices at 70 to leave room.
		Registrar: paras_registrar::{Pallet, Call, Storage, Event<T>, Config<T>} = 70,
		Slots: slots::{Pallet, Call, Storage, Event<T>} = 71,
		Auctions: auctions::{Pallet, Call, Storage, Event<T>} = 72,
		Crowdloan: crowdloan::{Pallet, Call, Storage, Event<T>} = 73,
		Coretime: coretime::{Pallet, Call, Event<T>} = 74,

		// Pallet for sending XCM.
		XcmPallet: pallet_xcm::{Pallet, Call, Storage, Event<T>, Origin, Config<T>} = 99,

		// Pallet for migrating Identity to a parachain. To be removed post-migration.
		IdentityMigrator: identity_migrator::{Pallet, Call, Event<T>} = 248,

		ParasSudoWrapper: paras_sudo_wrapper::{Pallet, Call} = 250,
		AssignedSlots: assigned_slots::{Pallet, Call, Storage, Event<T>, Config<T>} = 251,

		// Validator Manager pallet.
		ValidatorManager: validator_manager::{Pallet, Call, Storage, Event<T>} = 252,

		// State trie migration pallet, only temporary.
		StateTrieMigration: pallet_state_trie_migration = 254,

		// Root testing pallet.
		RootTesting: pallet_root_testing::{Pallet, Call, Storage, Event<T>} = 249,

		// Sudo.
		Sudo: pallet_sudo::{Pallet, Call, Storage, Event<T>, Config<T>} = 255,
	}
}

/// The address format for describing accounts.
pub type Address = sp_runtime::MultiAddress<AccountId, ()>;
/// Block header type as expected by this runtime.
pub type Header = generic::Header<BlockNumber, BlakeTwo256>;
/// Block type as expected by this runtime.
pub type Block = generic::Block<Header, UncheckedExtrinsic>;
/// A Block signed with a Justification
pub type SignedBlock = generic::SignedBlock<Block>;
/// `BlockId` type as expected by this runtime.
pub type BlockId = generic::BlockId<Block>;
/// The `SignedExtension` to the basic transaction logic.
pub type SignedExtra = (
	frame_system::CheckNonZeroSender<Runtime>,
	frame_system::CheckSpecVersion<Runtime>,
	frame_system::CheckTxVersion<Runtime>,
	frame_system::CheckGenesis<Runtime>,
	frame_system::CheckMortality<Runtime>,
	frame_system::CheckNonce<Runtime>,
	frame_system::CheckWeight<Runtime>,
	pallet_transaction_payment::ChargeTransactionPayment<Runtime>,
);

/// Unchecked extrinsic type as expected by this runtime.
pub type UncheckedExtrinsic =
	generic::UncheckedExtrinsic<Address, RuntimeCall, Signature, SignedExtra>;

/// All migrations that will run on the next runtime upgrade.
///
/// This contains the combined migrations of the last 10 releases. It allows to skip runtime
/// upgrades in case governance decides to do so. THE ORDER IS IMPORTANT.
pub type Migrations = migrations::Unreleased;

/// The runtime migrations per release.
#[allow(deprecated, missing_docs)]
pub mod migrations {
	use super::*;

	use frame_support::traits::LockIdentifier;
	use frame_system::pallet_prelude::BlockNumberFor;
<<<<<<< HEAD
	use parachains_scheduler::common::AssignmentVersion;
	use primitives::CoreIndex;
=======
	#[cfg(feature = "try-runtime")]
	use sp_core::crypto::ByteArray;
>>>>>>> 7f0beaf2

	parameter_types! {
		pub const DemocracyPalletName: &'static str = "Democracy";
		pub const CouncilPalletName: &'static str = "Council";
		pub const TechnicalCommitteePalletName: &'static str = "TechnicalCommittee";
		pub const PhragmenElectionPalletName: &'static str = "PhragmenElection";
		pub const TechnicalMembershipPalletName: &'static str = "TechnicalMembership";
		pub const TipsPalletName: &'static str = "Tips";
		pub const ImOnlinePalletName: &'static str = "ImOnline";
		pub const PhragmenElectionPalletId: LockIdentifier = *b"phrelect";
	}

	// Special Config for Gov V1 pallets, allowing us to run migrations for them without
	// implementing their configs on [`Runtime`].
	pub struct UnlockConfig;
	impl pallet_democracy::migrations::unlock_and_unreserve_all_funds::UnlockConfig for UnlockConfig {
		type Currency = Balances;
		type MaxVotes = ConstU32<100>;
		type MaxDeposits = ConstU32<100>;
		type AccountId = AccountId;
		type BlockNumber = BlockNumberFor<Runtime>;
		type DbWeight = <Runtime as frame_system::Config>::DbWeight;
		type PalletName = DemocracyPalletName;
	}
	impl pallet_elections_phragmen::migrations::unlock_and_unreserve_all_funds::UnlockConfig
		for UnlockConfig
	{
		type Currency = Balances;
		type MaxVotesPerVoter = ConstU32<16>;
		type PalletId = PhragmenElectionPalletId;
		type AccountId = AccountId;
		type DbWeight = <Runtime as frame_system::Config>::DbWeight;
		type PalletName = PhragmenElectionPalletName;
	}
	impl pallet_tips::migrations::unreserve_deposits::UnlockConfig<()> for UnlockConfig {
		type Currency = Balances;
		type Hash = Hash;
		type DataDepositPerByte = DataDepositPerByte;
		type TipReportDepositBase = TipReportDepositBase;
		type AccountId = AccountId;
		type BlockNumber = BlockNumberFor<Runtime>;
		type DbWeight = <Runtime as frame_system::Config>::DbWeight;
		type PalletName = TipsPalletName;
	}

	/// Upgrade Session keys to exclude `ImOnline` key.
	/// When this is removed, should also remove `OldSessionKeys`.
	pub struct UpgradeSessionKeys;
	const UPGRADE_SESSION_KEYS_FROM_SPEC: u32 = 104000;

	impl frame_support::traits::OnRuntimeUpgrade for UpgradeSessionKeys {
		#[cfg(feature = "try-runtime")]
		fn pre_upgrade() -> Result<sp_std::vec::Vec<u8>, sp_runtime::TryRuntimeError> {
			if System::last_runtime_upgrade_spec_version() > UPGRADE_SESSION_KEYS_FROM_SPEC {
				log::warn!(target: "runtime::session_keys", "Skipping session keys migration pre-upgrade check due to spec version (already applied?)");
				return Ok(Vec::new())
			}

			log::info!(target: "runtime::session_keys", "Collecting pre-upgrade session keys state");
			let key_ids = SessionKeys::key_ids();
			frame_support::ensure!(
				key_ids.into_iter().find(|&k| *k == sp_core::crypto::key_types::IM_ONLINE) == None,
				"New session keys contain the ImOnline key that should have been removed",
			);
			let storage_key = pallet_session::QueuedKeys::<Runtime>::hashed_key();
			let mut state: Vec<u8> = Vec::new();
			frame_support::storage::unhashed::get::<Vec<(ValidatorId, OldSessionKeys)>>(
				&storage_key,
			)
			.ok_or::<sp_runtime::TryRuntimeError>("Queued keys are not available".into())?
			.into_iter()
			.for_each(|(id, keys)| {
				state.extend_from_slice(id.as_slice());
				for key_id in key_ids {
					state.extend_from_slice(keys.get_raw(*key_id));
				}
			});
			frame_support::ensure!(state.len() > 0, "Queued keys are not empty before upgrade");
			Ok(state)
		}

		fn on_runtime_upgrade() -> Weight {
			if System::last_runtime_upgrade_spec_version() > UPGRADE_SESSION_KEYS_FROM_SPEC {
				log::info!("Skipping session keys upgrade: already applied");
				return <Runtime as frame_system::Config>::DbWeight::get().reads(1)
			}
			log::trace!("Upgrading session keys");
			Session::upgrade_keys::<OldSessionKeys, _>(transform_session_keys);
			Perbill::from_percent(50) * BlockWeights::get().max_block
		}

		#[cfg(feature = "try-runtime")]
		fn post_upgrade(
			old_state: sp_std::vec::Vec<u8>,
		) -> Result<(), sp_runtime::TryRuntimeError> {
			if System::last_runtime_upgrade_spec_version() > UPGRADE_SESSION_KEYS_FROM_SPEC {
				log::warn!(target: "runtime::session_keys", "Skipping session keys migration post-upgrade check due to spec version (already applied?)");
				return Ok(())
			}

			let key_ids = SessionKeys::key_ids();
			let mut new_state: Vec<u8> = Vec::new();
			pallet_session::QueuedKeys::<Runtime>::get().into_iter().for_each(|(id, keys)| {
				new_state.extend_from_slice(id.as_slice());
				for key_id in key_ids {
					new_state.extend_from_slice(keys.get_raw(*key_id));
				}
			});
			frame_support::ensure!(new_state.len() > 0, "Queued keys are not empty after upgrade");
			frame_support::ensure!(
				old_state == new_state,
				"Pre-upgrade and post-upgrade keys do not match!"
			);
			log::info!(target: "runtime::session_keys", "Session keys migrated successfully");
			Ok(())
		}
	}

	/// Unreleased migrations. Add new ones here:
	pub type Unreleased = (
		pallet_society::migrations::MigrateToV2<Runtime, (), ()>,
		parachains_configuration::migration::v7::MigrateToV7<Runtime>,
		assigned_slots::migration::v1::MigrateToV1<Runtime>,
		parachains_scheduler::migration::v1::MigrateToV1<Runtime>,
		parachains_scheduler::migration::v2::MigrateToV2<Runtime>,
		parachains_scheduler::migration::assignment_version::MigrateAssignment<Runtime, SchedulerAssignmentMigration<Runtime>>,
		parachains_configuration::migration::v8::MigrateToV8<Runtime>,
		parachains_configuration::migration::v9::MigrateToV9<Runtime>,
		paras_registrar::migration::MigrateToV1<Runtime, ()>,
		pallet_referenda::migration::v1::MigrateV0ToV1<Runtime, ()>,
		pallet_referenda::migration::v1::MigrateV0ToV1<Runtime, pallet_referenda::Instance2>,

		// Unlock & unreserve Gov1 funds

		pallet_elections_phragmen::migrations::unlock_and_unreserve_all_funds::UnlockAndUnreserveAllFunds<UnlockConfig>,
		pallet_democracy::migrations::unlock_and_unreserve_all_funds::UnlockAndUnreserveAllFunds<UnlockConfig>,
		pallet_tips::migrations::unreserve_deposits::UnreserveDeposits<UnlockConfig, ()>,

		// Delete all Gov v1 pallet storage key/values.

		frame_support::migrations::RemovePallet<DemocracyPalletName, <Runtime as frame_system::Config>::DbWeight>,
		frame_support::migrations::RemovePallet<CouncilPalletName, <Runtime as frame_system::Config>::DbWeight>,
		frame_support::migrations::RemovePallet<TechnicalCommitteePalletName, <Runtime as frame_system::Config>::DbWeight>,
		frame_support::migrations::RemovePallet<PhragmenElectionPalletName, <Runtime as frame_system::Config>::DbWeight>,
		frame_support::migrations::RemovePallet<TechnicalMembershipPalletName, <Runtime as frame_system::Config>::DbWeight>,
		frame_support::migrations::RemovePallet<TipsPalletName, <Runtime as frame_system::Config>::DbWeight>,

		pallet_grandpa::migrations::MigrateV4ToV5<Runtime>,
		parachains_configuration::migration::v10::MigrateToV10<Runtime>,

		// Upgrade `SessionKeys` to exclude `ImOnline`
		UpgradeSessionKeys,

		// Remove `im-online` pallet on-chain storage
		frame_support::migrations::RemovePallet<ImOnlinePalletName, <Runtime as frame_system::Config>::DbWeight>,
	);

	/// We are swapping out the assignment type in the scheduler for coretime.
	pub struct SchedulerAssignmentMigration<T>(sp_std::marker::PhantomData<T>);
	impl parachains_scheduler::migration::assignment_version::AssignmentMigration
		for SchedulerAssignmentMigration<Runtime>
	{
		const ON_CHAIN_STORAGE_VERSION: AssignmentVersion = AssignmentVersion::new(0);
		const STORAGE_VERSION: AssignmentVersion = AssignmentVersion::new(1);

		type OldType = parachains_scheduler::common::V0Assignment;
		type NewType = parachains_assigner_v1::UnifiedAssignmentType<Runtime>;

		fn migrate(core_idx: CoreIndex, old: Self::OldType) -> Self::NewType {
			parachains_assigner_v1::migrate_assignment_v0_to_v1::<Runtime>(old, core_idx)
		}
	}
}

/// Executive: handles dispatch to the various modules.
pub type Executive = frame_executive::Executive<
	Runtime,
	Block,
	frame_system::ChainContext<Runtime>,
	Runtime,
	AllPalletsWithSystem,
	Migrations,
>;
/// The payload being signed in transactions.
pub type SignedPayload = generic::SignedPayload<RuntimeCall, SignedExtra>;

parameter_types! {
	// The deposit configuration for the singed migration. Specially if you want to allow any signed account to do the migration (see `SignedFilter`, these deposits should be high)
	pub const MigrationSignedDepositPerItem: Balance = 1 * CENTS;
	pub const MigrationSignedDepositBase: Balance = 20 * CENTS * 100;
	pub const MigrationMaxKeyLen: u32 = 512;
}

impl pallet_state_trie_migration::Config for Runtime {
	type RuntimeEvent = RuntimeEvent;
	type Currency = Balances;
	type SignedDepositPerItem = MigrationSignedDepositPerItem;
	type SignedDepositBase = MigrationSignedDepositBase;
	type ControlOrigin = EnsureRoot<AccountId>;
	// specific account for the migration, can trigger the signed migrations.
	type SignedFilter = frame_system::EnsureSignedBy<MigController, AccountId>;

	// Use same weights as substrate ones.
	type WeightInfo = pallet_state_trie_migration::weights::SubstrateWeight<Runtime>;
	type MaxKeyLen = MigrationMaxKeyLen;
}

frame_support::ord_parameter_types! {
	pub const MigController: AccountId = AccountId::from(hex_literal::hex!("52bc71c1eca5353749542dfdf0af97bf764f9c2f44e860cd485f1cd86400f649"));
}

#[cfg(feature = "runtime-benchmarks")]
mod benches {
	frame_benchmarking::define_benchmarks!(
		// Polkadot
		// NOTE: Make sure to prefix these with `runtime_common::` so
		// the that path resolves correctly in the generated file.
		[runtime_common::assigned_slots, AssignedSlots]
		[runtime_common::auctions, Auctions]
		[runtime_common::crowdloan, Crowdloan]
		[runtime_common::claims, Claims]
		[runtime_common::identity_migrator, IdentityMigrator]
		[runtime_common::slots, Slots]
		[runtime_common::paras_registrar, Registrar]
		[runtime_parachains::configuration, Configuration]
		[runtime_parachains::hrmp, Hrmp]
		[runtime_parachains::disputes, ParasDisputes]
		[runtime_parachains::inclusion, ParaInclusion]
		[runtime_parachains::initializer, Initializer]
		[runtime_parachains::paras_inherent, ParaInherent]
		[runtime_parachains::paras, Paras]
		[runtime_parachains::assigner_on_demand, OnDemandAssignmentProvider]
		// Substrate
		[pallet_balances, Balances]
		[pallet_balances, NisCounterpartBalances]
		[frame_benchmarking::baseline, Baseline::<Runtime>]
		[pallet_bounties, Bounties]
		[pallet_child_bounties, ChildBounties]
		[pallet_conviction_voting, ConvictionVoting]
		[pallet_nis, Nis]
		[pallet_identity, Identity]
		[pallet_indices, Indices]
		[pallet_message_queue, MessageQueue]
		[pallet_multisig, Multisig]
		[pallet_preimage, Preimage]
		[pallet_proxy, Proxy]
		[pallet_ranked_collective, FellowshipCollective]
		[pallet_recovery, Recovery]
		[pallet_referenda, Referenda]
		[pallet_referenda, FellowshipReferenda]
		[pallet_scheduler, Scheduler]
		[pallet_sudo, Sudo]
		[frame_system, SystemBench::<Runtime>]
		[pallet_timestamp, Timestamp]
		[pallet_treasury, Treasury]
		[pallet_utility, Utility]
		[pallet_vesting, Vesting]
		[pallet_asset_rate, AssetRate]
		[pallet_whitelist, Whitelist]
		// XCM
		[pallet_xcm, PalletXcmExtrinsicsBenchmark::<Runtime>]
		[pallet_xcm_benchmarks::fungible, pallet_xcm_benchmarks::fungible::Pallet::<Runtime>]
		[pallet_xcm_benchmarks::generic, pallet_xcm_benchmarks::generic::Pallet::<Runtime>]
	);
}

sp_api::impl_runtime_apis! {
	impl sp_api::Core<Block> for Runtime {
		fn version() -> RuntimeVersion {
			VERSION
		}

		fn execute_block(block: Block) {
			Executive::execute_block(block);
		}

		fn initialize_block(header: &<Block as BlockT>::Header) {
			Executive::initialize_block(header)
		}
	}

	impl sp_api::Metadata<Block> for Runtime {
		fn metadata() -> OpaqueMetadata {
			OpaqueMetadata::new(Runtime::metadata().into())
		}

		fn metadata_at_version(version: u32) -> Option<OpaqueMetadata> {
			Runtime::metadata_at_version(version)
		}

		fn metadata_versions() -> sp_std::vec::Vec<u32> {
			Runtime::metadata_versions()
		}
	}

	impl block_builder_api::BlockBuilder<Block> for Runtime {
		fn apply_extrinsic(extrinsic: <Block as BlockT>::Extrinsic) -> ApplyExtrinsicResult {
			Executive::apply_extrinsic(extrinsic)
		}

		fn finalize_block() -> <Block as BlockT>::Header {
			Executive::finalize_block()
		}

		fn inherent_extrinsics(data: inherents::InherentData) -> Vec<<Block as BlockT>::Extrinsic> {
			data.create_extrinsics()
		}

		fn check_inherents(
			block: Block,
			data: inherents::InherentData,
		) -> inherents::CheckInherentsResult {
			data.check_extrinsics(&block)
		}
	}

	impl tx_pool_api::runtime_api::TaggedTransactionQueue<Block> for Runtime {
		fn validate_transaction(
			source: TransactionSource,
			tx: <Block as BlockT>::Extrinsic,
			block_hash: <Block as BlockT>::Hash,
		) -> TransactionValidity {
			Executive::validate_transaction(source, tx, block_hash)
		}
	}

	impl offchain_primitives::OffchainWorkerApi<Block> for Runtime {
		fn offchain_worker(header: &<Block as BlockT>::Header) {
			Executive::offchain_worker(header)
		}
	}

	#[api_version(9)]
	impl primitives::runtime_api::ParachainHost<Block> for Runtime {
		fn validators() -> Vec<ValidatorId> {
			parachains_runtime_api_impl::validators::<Runtime>()
		}

		fn validator_groups() -> (Vec<Vec<ValidatorIndex>>, GroupRotationInfo<BlockNumber>) {
			parachains_runtime_api_impl::validator_groups::<Runtime>()
		}

		fn availability_cores() -> Vec<CoreState<Hash, BlockNumber>> {
			parachains_runtime_api_impl::availability_cores::<Runtime>()
		}

		fn persisted_validation_data(para_id: ParaId, assumption: OccupiedCoreAssumption)
			-> Option<PersistedValidationData<Hash, BlockNumber>> {
			parachains_runtime_api_impl::persisted_validation_data::<Runtime>(para_id, assumption)
		}

		fn assumed_validation_data(
			para_id: ParaId,
			expected_persisted_validation_data_hash: Hash,
		) -> Option<(PersistedValidationData<Hash, BlockNumber>, ValidationCodeHash)> {
			parachains_runtime_api_impl::assumed_validation_data::<Runtime>(
				para_id,
				expected_persisted_validation_data_hash,
			)
		}

		fn check_validation_outputs(
			para_id: ParaId,
			outputs: primitives::CandidateCommitments,
		) -> bool {
			parachains_runtime_api_impl::check_validation_outputs::<Runtime>(para_id, outputs)
		}

		fn session_index_for_child() -> SessionIndex {
			parachains_runtime_api_impl::session_index_for_child::<Runtime>()
		}

		fn validation_code(para_id: ParaId, assumption: OccupiedCoreAssumption)
			-> Option<ValidationCode> {
			parachains_runtime_api_impl::validation_code::<Runtime>(para_id, assumption)
		}

		fn candidate_pending_availability(para_id: ParaId) -> Option<CommittedCandidateReceipt<Hash>> {
			parachains_runtime_api_impl::candidate_pending_availability::<Runtime>(para_id)
		}

		fn candidate_events() -> Vec<CandidateEvent<Hash>> {
			parachains_runtime_api_impl::candidate_events::<Runtime, _>(|ev| {
				match ev {
					RuntimeEvent::ParaInclusion(ev) => {
						Some(ev)
					}
					_ => None,
				}
			})
		}

		fn session_info(index: SessionIndex) -> Option<SessionInfo> {
			parachains_runtime_api_impl::session_info::<Runtime>(index)
		}

		fn session_executor_params(session_index: SessionIndex) -> Option<ExecutorParams> {
			parachains_runtime_api_impl::session_executor_params::<Runtime>(session_index)
		}

		fn dmq_contents(recipient: ParaId) -> Vec<InboundDownwardMessage<BlockNumber>> {
			parachains_runtime_api_impl::dmq_contents::<Runtime>(recipient)
		}

		fn inbound_hrmp_channels_contents(
			recipient: ParaId
		) -> BTreeMap<ParaId, Vec<InboundHrmpMessage<BlockNumber>>> {
			parachains_runtime_api_impl::inbound_hrmp_channels_contents::<Runtime>(recipient)
		}

		fn validation_code_by_hash(hash: ValidationCodeHash) -> Option<ValidationCode> {
			parachains_runtime_api_impl::validation_code_by_hash::<Runtime>(hash)
		}

		fn on_chain_votes() -> Option<ScrapedOnChainVotes<Hash>> {
			parachains_runtime_api_impl::on_chain_votes::<Runtime>()
		}

		fn submit_pvf_check_statement(
			stmt: primitives::PvfCheckStatement,
			signature: primitives::ValidatorSignature
		) {
			parachains_runtime_api_impl::submit_pvf_check_statement::<Runtime>(stmt, signature)
		}

		fn pvfs_require_precheck() -> Vec<ValidationCodeHash> {
			parachains_runtime_api_impl::pvfs_require_precheck::<Runtime>()
		}

		fn validation_code_hash(para_id: ParaId, assumption: OccupiedCoreAssumption)
			-> Option<ValidationCodeHash>
		{
			parachains_runtime_api_impl::validation_code_hash::<Runtime>(para_id, assumption)
		}

		fn disputes() -> Vec<(SessionIndex, CandidateHash, DisputeState<BlockNumber>)> {
			parachains_runtime_api_impl::get_session_disputes::<Runtime>()
		}

		fn unapplied_slashes(
		) -> Vec<(SessionIndex, CandidateHash, slashing::PendingSlashes)> {
			parachains_runtime_api_impl::unapplied_slashes::<Runtime>()
		}

		fn key_ownership_proof(
			validator_id: ValidatorId,
		) -> Option<slashing::OpaqueKeyOwnershipProof> {
			use parity_scale_codec::Encode;

			Historical::prove((PARACHAIN_KEY_TYPE_ID, validator_id))
				.map(|p| p.encode())
				.map(slashing::OpaqueKeyOwnershipProof::new)
		}

		fn submit_report_dispute_lost(
			dispute_proof: slashing::DisputeProof,
			key_ownership_proof: slashing::OpaqueKeyOwnershipProof,
		) -> Option<()> {
			parachains_runtime_api_impl::submit_unsigned_slashing_report::<Runtime>(
				dispute_proof,
				key_ownership_proof,
			)
		}

		fn minimum_backing_votes() -> u32 {
			parachains_runtime_api_impl::minimum_backing_votes::<Runtime>()
		}

		fn para_backing_state(para_id: ParaId) -> Option<primitives::async_backing::BackingState> {
			parachains_runtime_api_impl::backing_state::<Runtime>(para_id)
		}

		fn async_backing_params() -> primitives::AsyncBackingParams {
			parachains_runtime_api_impl::async_backing_params::<Runtime>()
		}

		fn disabled_validators() -> Vec<ValidatorIndex> {
			parachains_staging_runtime_api_impl::disabled_validators::<Runtime>()
		}

		fn node_features() -> NodeFeatures {
			parachains_staging_runtime_api_impl::node_features::<Runtime>()
		}
	}

	#[api_version(3)]
	impl beefy_primitives::BeefyApi<Block, BeefyId> for Runtime {
		fn beefy_genesis() -> Option<BlockNumber> {
			Beefy::genesis_block()
		}

		fn validator_set() -> Option<beefy_primitives::ValidatorSet<BeefyId>> {
			Beefy::validator_set()
		}

		fn submit_report_equivocation_unsigned_extrinsic(
			equivocation_proof: beefy_primitives::EquivocationProof<
				BlockNumber,
				BeefyId,
				BeefySignature,
			>,
			key_owner_proof: beefy_primitives::OpaqueKeyOwnershipProof,
		) -> Option<()> {
			let key_owner_proof = key_owner_proof.decode()?;

			Beefy::submit_unsigned_equivocation_report(
				equivocation_proof,
				key_owner_proof,
			)
		}

		fn generate_key_ownership_proof(
			_set_id: beefy_primitives::ValidatorSetId,
			authority_id: BeefyId,
		) -> Option<beefy_primitives::OpaqueKeyOwnershipProof> {
			use parity_scale_codec::Encode;

			Historical::prove((beefy_primitives::KEY_TYPE, authority_id))
				.map(|p| p.encode())
				.map(beefy_primitives::OpaqueKeyOwnershipProof::new)
		}
	}

	#[api_version(2)]
	impl mmr::MmrApi<Block, mmr::Hash, BlockNumber> for Runtime {
		fn mmr_root() -> Result<mmr::Hash, mmr::Error> {
			Ok(Mmr::mmr_root())
		}

		fn mmr_leaf_count() -> Result<mmr::LeafIndex, mmr::Error> {
			Ok(Mmr::mmr_leaves())
		}

		fn generate_proof(
			block_numbers: Vec<BlockNumber>,
			best_known_block_number: Option<BlockNumber>,
		) -> Result<(Vec<mmr::EncodableOpaqueLeaf>, mmr::Proof<mmr::Hash>), mmr::Error> {
			Mmr::generate_proof(block_numbers, best_known_block_number).map(
				|(leaves, proof)| {
					(
						leaves
							.into_iter()
							.map(|leaf| mmr::EncodableOpaqueLeaf::from_leaf(&leaf))
							.collect(),
						proof,
					)
				},
			)
		}

		fn verify_proof(leaves: Vec<mmr::EncodableOpaqueLeaf>, proof: mmr::Proof<mmr::Hash>)
			-> Result<(), mmr::Error>
		{
			let leaves = leaves.into_iter().map(|leaf|
				leaf.into_opaque_leaf()
				.try_decode()
				.ok_or(mmr::Error::Verify)).collect::<Result<Vec<mmr::Leaf>, mmr::Error>>()?;
			Mmr::verify_leaves(leaves, proof)
		}

		fn verify_proof_stateless(
			root: mmr::Hash,
			leaves: Vec<mmr::EncodableOpaqueLeaf>,
			proof: mmr::Proof<mmr::Hash>
		) -> Result<(), mmr::Error> {
			let nodes = leaves.into_iter().map(|leaf|mmr::DataOrHash::Data(leaf.into_opaque_leaf())).collect();
			pallet_mmr::verify_leaves_proof::<mmr::Hashing, _>(root, nodes, proof)
		}
	}

	impl fg_primitives::GrandpaApi<Block> for Runtime {
		fn grandpa_authorities() -> Vec<(GrandpaId, u64)> {
			Grandpa::grandpa_authorities()
		}

		fn current_set_id() -> fg_primitives::SetId {
			Grandpa::current_set_id()
		}

		fn submit_report_equivocation_unsigned_extrinsic(
			equivocation_proof: fg_primitives::EquivocationProof<
				<Block as BlockT>::Hash,
				sp_runtime::traits::NumberFor<Block>,
			>,
			key_owner_proof: fg_primitives::OpaqueKeyOwnershipProof,
		) -> Option<()> {
			let key_owner_proof = key_owner_proof.decode()?;

			Grandpa::submit_unsigned_equivocation_report(
				equivocation_proof,
				key_owner_proof,
			)
		}

		fn generate_key_ownership_proof(
			_set_id: fg_primitives::SetId,
			authority_id: fg_primitives::AuthorityId,
		) -> Option<fg_primitives::OpaqueKeyOwnershipProof> {
			use parity_scale_codec::Encode;

			Historical::prove((fg_primitives::KEY_TYPE, authority_id))
				.map(|p| p.encode())
				.map(fg_primitives::OpaqueKeyOwnershipProof::new)
		}
	}

	impl babe_primitives::BabeApi<Block> for Runtime {
		fn configuration() -> babe_primitives::BabeConfiguration {
			let epoch_config = Babe::epoch_config().unwrap_or(BABE_GENESIS_EPOCH_CONFIG);
			babe_primitives::BabeConfiguration {
				slot_duration: Babe::slot_duration(),
				epoch_length: EpochDurationInBlocks::get().into(),
				c: epoch_config.c,
				authorities: Babe::authorities().to_vec(),
				randomness: Babe::randomness(),
				allowed_slots: epoch_config.allowed_slots,
			}
		}

		fn current_epoch_start() -> babe_primitives::Slot {
			Babe::current_epoch_start()
		}

		fn current_epoch() -> babe_primitives::Epoch {
			Babe::current_epoch()
		}

		fn next_epoch() -> babe_primitives::Epoch {
			Babe::next_epoch()
		}

		fn generate_key_ownership_proof(
			_slot: babe_primitives::Slot,
			authority_id: babe_primitives::AuthorityId,
		) -> Option<babe_primitives::OpaqueKeyOwnershipProof> {
			use parity_scale_codec::Encode;

			Historical::prove((babe_primitives::KEY_TYPE, authority_id))
				.map(|p| p.encode())
				.map(babe_primitives::OpaqueKeyOwnershipProof::new)
		}

		fn submit_report_equivocation_unsigned_extrinsic(
			equivocation_proof: babe_primitives::EquivocationProof<<Block as BlockT>::Header>,
			key_owner_proof: babe_primitives::OpaqueKeyOwnershipProof,
		) -> Option<()> {
			let key_owner_proof = key_owner_proof.decode()?;

			Babe::submit_unsigned_equivocation_report(
				equivocation_proof,
				key_owner_proof,
			)
		}
	}

	impl authority_discovery_primitives::AuthorityDiscoveryApi<Block> for Runtime {
		fn authorities() -> Vec<AuthorityDiscoveryId> {
			parachains_runtime_api_impl::relevant_authority_ids::<Runtime>()
		}
	}

	impl sp_session::SessionKeys<Block> for Runtime {
		fn generate_session_keys(seed: Option<Vec<u8>>) -> Vec<u8> {
			SessionKeys::generate(seed)
		}

		fn decode_session_keys(
			encoded: Vec<u8>,
		) -> Option<Vec<(Vec<u8>, sp_core::crypto::KeyTypeId)>> {
			SessionKeys::decode_into_raw_public_keys(&encoded)
		}
	}

	impl frame_system_rpc_runtime_api::AccountNonceApi<Block, AccountId, Nonce> for Runtime {
		fn account_nonce(account: AccountId) -> Nonce {
			System::account_nonce(account)
		}
	}

	impl pallet_transaction_payment_rpc_runtime_api::TransactionPaymentApi<
		Block,
		Balance,
	> for Runtime {
		fn query_info(uxt: <Block as BlockT>::Extrinsic, len: u32) -> RuntimeDispatchInfo<Balance> {
			TransactionPayment::query_info(uxt, len)
		}
		fn query_fee_details(uxt: <Block as BlockT>::Extrinsic, len: u32) -> FeeDetails<Balance> {
			TransactionPayment::query_fee_details(uxt, len)
		}
		fn query_weight_to_fee(weight: Weight) -> Balance {
			TransactionPayment::weight_to_fee(weight)
		}
		fn query_length_to_fee(length: u32) -> Balance {
			TransactionPayment::length_to_fee(length)
		}
	}

	impl pallet_beefy_mmr::BeefyMmrApi<Block, Hash> for RuntimeApi {
		fn authority_set_proof() -> beefy_primitives::mmr::BeefyAuthoritySet<Hash> {
			MmrLeaf::authority_set_proof()
		}

		fn next_authority_set_proof() -> beefy_primitives::mmr::BeefyNextAuthoritySet<Hash> {
			MmrLeaf::next_authority_set_proof()
		}
	}

	#[cfg(feature = "try-runtime")]
	impl frame_try_runtime::TryRuntime<Block> for Runtime {
		fn on_runtime_upgrade(checks: frame_try_runtime::UpgradeCheckSelect) -> (Weight, Weight) {
			log::info!("try-runtime::on_runtime_upgrade rococo.");
			let weight = Executive::try_runtime_upgrade(checks).unwrap();
			(weight, BlockWeights::get().max_block)
		}

		fn execute_block(
			block: Block,
			state_root_check: bool,
			signature_check: bool,
			select: frame_try_runtime::TryStateSelect,
		) -> Weight {
			// NOTE: intentional unwrap: we don't want to propagate the error backwards, and want to
			// have a backtrace here.
			Executive::try_execute_block(block, state_root_check, signature_check, select).unwrap()
		}
	}

	#[cfg(feature = "runtime-benchmarks")]
	impl frame_benchmarking::Benchmark<Block> for Runtime {
		fn benchmark_metadata(extra: bool) -> (
			Vec<frame_benchmarking::BenchmarkList>,
			Vec<frame_support::traits::StorageInfo>,
		) {
			use frame_benchmarking::{Benchmarking, BenchmarkList};
			use frame_support::traits::StorageInfoTrait;

			use frame_system_benchmarking::Pallet as SystemBench;
			use frame_benchmarking::baseline::Pallet as Baseline;

			use pallet_xcm::benchmarking::Pallet as PalletXcmExtrinsicsBenchmark;

			let mut list = Vec::<BenchmarkList>::new();
			list_benchmarks!(list, extra);

			let storage_info = AllPalletsWithSystem::storage_info();
			return (list, storage_info)
		}

		fn dispatch_benchmark(
			config: frame_benchmarking::BenchmarkConfig,
		) -> Result<
			Vec<frame_benchmarking::BenchmarkBatch>,
			sp_runtime::RuntimeString,
		> {
			use frame_support::traits::WhitelistedStorageKeys;
			use frame_benchmarking::{Benchmarking, BenchmarkBatch, BenchmarkError};
			use frame_system_benchmarking::Pallet as SystemBench;
			use frame_benchmarking::baseline::Pallet as Baseline;
			use pallet_xcm::benchmarking::Pallet as PalletXcmExtrinsicsBenchmark;
			use sp_storage::TrackedStorageKey;
			use xcm::latest::prelude::*;
			use xcm_config::{
				AssetHub, LocalCheckAccount, LocationConverter, TokenLocation, XcmConfig,
			};

			parameter_types! {
				pub ExistentialDepositMultiAsset: Option<MultiAsset> = Some((
					TokenLocation::get(),
					ExistentialDeposit::get()
				).into());
				pub ToParachain: ParaId = rococo_runtime_constants::system_parachain::ASSET_HUB_ID.into();
			}

			impl frame_system_benchmarking::Config for Runtime {}
			impl frame_benchmarking::baseline::Config for Runtime {}
			impl pallet_xcm::benchmarking::Config for Runtime {
				fn reachable_dest() -> Option<MultiLocation> {
					Some(crate::xcm_config::AssetHub::get())
				}

				fn teleportable_asset_and_dest() -> Option<(MultiAsset, MultiLocation)> {
					// Relay/native token can be teleported to/from AH.
					Some((
						MultiAsset {
							fun: Fungible(EXISTENTIAL_DEPOSIT),
							id: Concrete(Here.into())
						},
						crate::xcm_config::AssetHub::get(),
					))
				}

				fn reserve_transferable_asset_and_dest() -> Option<(MultiAsset, MultiLocation)> {
					// Relay can reserve transfer native token to some random parachain.
					Some((
						MultiAsset {
							fun: Fungible(EXISTENTIAL_DEPOSIT),
							id: Concrete(Here.into())
						},
						Parachain(43211234).into(),
					))
				}
			}
			impl pallet_xcm_benchmarks::Config for Runtime {
				type XcmConfig = XcmConfig;
				type AccountIdConverter = LocationConverter;
				type DeliveryHelper = runtime_common::xcm_sender::ToParachainDeliveryHelper<
					XcmConfig,
					ExistentialDepositMultiAsset,
					xcm_config::PriceForChildParachainDelivery,
					ToParachain,
					(),
				>;
				fn valid_destination() -> Result<MultiLocation, BenchmarkError> {
					Ok(AssetHub::get())
				}
				fn worst_case_holding(_depositable_count: u32) -> MultiAssets {
					// Rococo only knows about ROC
					vec![MultiAsset{
						id: Concrete(TokenLocation::get()),
						fun: Fungible(1_000_000 * UNITS),
					}].into()
				}
			}

			parameter_types! {
				pub const TrustedTeleporter: Option<(MultiLocation, MultiAsset)> = Some((
					AssetHub::get(),
					MultiAsset { fun: Fungible(1 * UNITS), id: Concrete(TokenLocation::get()) },
				));
				pub const TrustedReserve: Option<(MultiLocation, MultiAsset)> = None;
			}

			impl pallet_xcm_benchmarks::fungible::Config for Runtime {
				type TransactAsset = Balances;

				type CheckedAccount = LocalCheckAccount;
				type TrustedTeleporter = TrustedTeleporter;
				type TrustedReserve = TrustedReserve;

				fn get_multi_asset() -> MultiAsset {
					MultiAsset {
						id: Concrete(TokenLocation::get()),
						fun: Fungible(1 * UNITS),
					}
				}
			}

			impl pallet_xcm_benchmarks::generic::Config for Runtime {
				type TransactAsset = Balances;
				type RuntimeCall = RuntimeCall;

				fn worst_case_response() -> (u64, Response) {
					(0u64, Response::Version(Default::default()))
				}

				fn worst_case_asset_exchange() -> Result<(MultiAssets, MultiAssets), BenchmarkError> {
					// Rococo doesn't support asset exchanges
					Err(BenchmarkError::Skip)
				}

				fn universal_alias() -> Result<(MultiLocation, Junction), BenchmarkError> {
					// The XCM executor of Rococo doesn't have a configured `UniversalAliases`
					Err(BenchmarkError::Skip)
				}

				fn transact_origin_and_runtime_call() -> Result<(MultiLocation, RuntimeCall), BenchmarkError> {
					Ok((AssetHub::get(), frame_system::Call::remark_with_event { remark: vec![] }.into()))
				}

				fn subscribe_origin() -> Result<MultiLocation, BenchmarkError> {
					Ok(AssetHub::get())
				}

				fn claimable_asset() -> Result<(MultiLocation, MultiLocation, MultiAssets), BenchmarkError> {
					let origin = AssetHub::get();
					let assets: MultiAssets = (Concrete(TokenLocation::get()), 1_000 * UNITS).into();
					let ticket = MultiLocation { parents: 0, interior: Here };
					Ok((origin, ticket, assets))
				}

				fn unlockable_asset() -> Result<(MultiLocation, MultiLocation, MultiAsset), BenchmarkError> {
					// Rococo doesn't support asset locking
					Err(BenchmarkError::Skip)
				}

				fn export_message_origin_and_destination(
				) -> Result<(MultiLocation, NetworkId, InteriorMultiLocation), BenchmarkError> {
					// Rococo doesn't support exporting messages
					Err(BenchmarkError::Skip)
				}

				fn alias_origin() -> Result<(MultiLocation, MultiLocation), BenchmarkError> {
					// The XCM executor of Rococo doesn't have a configured `Aliasers`
					Err(BenchmarkError::Skip)
				}
			}

			let mut whitelist: Vec<TrackedStorageKey> = AllPalletsWithSystem::whitelisted_storage_keys();
			let treasury_key = frame_system::Account::<Runtime>::hashed_key_for(Treasury::account_id());
			whitelist.push(treasury_key.to_vec().into());

			let mut batches = Vec::<BenchmarkBatch>::new();
			let params = (&config, &whitelist);

			add_benchmarks!(params, batches);

			Ok(batches)
		}
	}

	impl sp_genesis_builder::GenesisBuilder<Block> for Runtime {
		fn create_default_config() -> Vec<u8> {
			create_default_config::<RuntimeGenesisConfig>()
		}

		fn build_config(config: Vec<u8>) -> sp_genesis_builder::Result {
			build_config::<RuntimeGenesisConfig>(config)
		}
	}
}

#[cfg(all(test, feature = "try-runtime"))]
mod remote_tests {
	use super::*;
	use frame_try_runtime::{runtime_decl_for_try_runtime::TryRuntime, UpgradeCheckSelect};
	use remote_externalities::{
		Builder, Mode, OfflineConfig, OnlineConfig, SnapshotConfig, Transport,
	};
	use std::env::var;

	#[tokio::test]
	async fn run_migrations() {
		if var("RUN_MIGRATION_TESTS").is_err() {
			return
		}

		sp_tracing::try_init_simple();
		let transport: Transport =
			var("WS").unwrap_or("wss://rococo-rpc.polkadot.io:443".to_string()).into();
		let maybe_state_snapshot: Option<SnapshotConfig> = var("SNAP").map(|s| s.into()).ok();
		let mut ext = Builder::<Block>::default()
			.mode(if let Some(state_snapshot) = maybe_state_snapshot {
				Mode::OfflineOrElseOnline(
					OfflineConfig { state_snapshot: state_snapshot.clone() },
					OnlineConfig {
						transport,
						state_snapshot: Some(state_snapshot),
						..Default::default()
					},
				)
			} else {
				Mode::Online(OnlineConfig { transport, ..Default::default() })
			})
			.build()
			.await
			.unwrap();
		ext.execute_with(|| Runtime::on_runtime_upgrade(UpgradeCheckSelect::PreAndPost));
	}
}<|MERGE_RESOLUTION|>--- conflicted
+++ resolved
@@ -1502,13 +1502,10 @@
 
 	use frame_support::traits::LockIdentifier;
 	use frame_system::pallet_prelude::BlockNumberFor;
-<<<<<<< HEAD
 	use parachains_scheduler::common::AssignmentVersion;
 	use primitives::CoreIndex;
-=======
 	#[cfg(feature = "try-runtime")]
 	use sp_core::crypto::ByteArray;
->>>>>>> 7f0beaf2
 
 	parameter_types! {
 		pub const DemocracyPalletName: &'static str = "Democracy";
