--- conflicted
+++ resolved
@@ -1482,12 +1482,10 @@
 		// Pallet for sending XCM.
 		XcmPallet: pallet_xcm::{Pallet, Call, Storage, Event<T>, Origin, Config<T>} = 99,
 
-<<<<<<< HEAD
 		ImOnlineRemover: im_online_remover::{Pallet, Storage} = 100,
-=======
+
 		// Pallet for migrating Identity to a parachain. To be removed post-migration.
 		IdentityMigrator: identity_migrator::{Pallet, Call, Event<T>} = 248,
->>>>>>> 19de1c96
 
 		ParasSudoWrapper: paras_sudo_wrapper::{Pallet, Call} = 250,
 		AssignedSlots: assigned_slots::{Pallet, Call, Storage, Event<T>, Config<T>} = 251,
