--- conflicted
+++ resolved
@@ -48,11 +48,7 @@
 
 # Processes
 
-<<<<<<< HEAD
-The following processes are necessary to actualize our releases. Each process has a *Cadence* on which it must execute and an *Responsible* that is responsible for autonomously doing so and reporting back any error in the RelEng<sup>2</sup> channel.
-=======
-The following processes are necessary to actualize our releases. Each process has a *Cadence* on which it must execute and a *Responsible* that is responsible for autonomously doing so and reporting back any error in the RelEng<sup>1</sup> channel.
->>>>>>> 1cc2780a
+The following processes are necessary to actualize our releases. Each process has a *Cadence* on which it must execute and a *Responsible* that is responsible for autonomously doing so and reporting back any error in the RelEng<sup>2</sup> channel.
 
 ## Crate Bumping
 
